// Copyright (c) 2020 Uber Technologies, Inc.
//
// Permission is hereby granted, free of charge, to any person obtaining a copy
// of this software and associated documentation files (the "Software"), to deal
// in the Software without restriction, including without limitation the rights
// to use, copy, modify, merge, publish, distribute, sublicense, and/or sell
// copies of the Software, and to permit persons to whom the Software is
// furnished to do so, subject to the following conditions:
//
// The above copyright notice and this permission notice shall be included in
// all copies or substantial portions of the Software.
//
// THE SOFTWARE IS PROVIDED "AS IS", WITHOUT WARRANTY OF ANY KIND, EXPRESS OR
// IMPLIED, INCLUDING BUT NOT LIMITED TO THE WARRANTIES OF MERCHANTABILITY,
// FITNESS FOR A PARTICULAR PURPOSE AND NONINFRINGEMENT. IN NO EVENT SHALL THE
// AUTHORS OR COPYRIGHT HOLDERS BE LIABLE FOR ANY CLAIM, DAMAGES OR OTHER
// LIABILITY, WHETHER IN AN ACTION OF CONTRACT, TORT OR OTHERWISE, ARISING FROM,
// OUT OF OR IN CONNECTION WITH THE SOFTWARE OR THE USE OR OTHER DEALINGS IN
// THE SOFTWARE.

package storage

import (
	"container/list"
	"errors"
	"fmt"
	"io"
	"math"
	"sync"
	"time"

	"github.com/m3db/m3/src/dbnode/clock"
	"github.com/m3db/m3/src/dbnode/encoding/arrow/tile"
	"github.com/m3db/m3/src/dbnode/generated/proto/pagetoken"
	"github.com/m3db/m3/src/dbnode/namespace"
	"github.com/m3db/m3/src/dbnode/persist"
	"github.com/m3db/m3/src/dbnode/persist/fs"
	"github.com/m3db/m3/src/dbnode/retention"
	"github.com/m3db/m3/src/dbnode/runtime"
	"github.com/m3db/m3/src/dbnode/storage/block"
	"github.com/m3db/m3/src/dbnode/storage/bootstrap/result"
	"github.com/m3db/m3/src/dbnode/storage/index"
	"github.com/m3db/m3/src/dbnode/storage/index/convert"
	"github.com/m3db/m3/src/dbnode/storage/repair"
	"github.com/m3db/m3/src/dbnode/storage/series"
	"github.com/m3db/m3/src/dbnode/storage/series/lookup"
	"github.com/m3db/m3/src/dbnode/tracepoint"
	"github.com/m3db/m3/src/dbnode/ts"
	"github.com/m3db/m3/src/dbnode/ts/writes"
	"github.com/m3db/m3/src/dbnode/x/xio"
	"github.com/m3db/m3/src/m3ninx/doc"
	"github.com/m3db/m3/src/x/checked"
	xclose "github.com/m3db/m3/src/x/close"
	"github.com/m3db/m3/src/x/context"
	xerrors "github.com/m3db/m3/src/x/errors"
	"github.com/m3db/m3/src/x/ident"
	"github.com/m3db/m3/src/x/instrument"
	xtime "github.com/m3db/m3/src/x/time"

	"github.com/gogo/protobuf/proto"
	"github.com/opentracing/opentracing-go/log"
	"github.com/uber-go/tally"
	"go.uber.org/atomic"
	"go.uber.org/zap"
)

const (
	shardIterateBatchPercent = 0.01
	shardIterateBatchMinSize = 16
)

var (
	errShardEntryNotFound                  = errors.New("shard entry not found")
	errShardNotOpen                        = errors.New("shard is not open")
	errShardAlreadyTicking                 = errors.New("shard is already ticking")
	errShardClosingTickTerminated          = errors.New("shard is closing, terminating tick")
	errShardInvalidPageToken               = errors.New("shard could not unmarshal page token")
	errNewShardEntryTagsTypeInvalid        = errors.New("new shard entry options error: tags type invalid")
	errNewShardEntryTagsIterNotAtIndexZero = errors.New("new shard entry options error: tags iter not at index zero")
	errShardIsNotBootstrapped              = errors.New("shard is not bootstrapped")
	errShardAlreadyBootstrapped            = errors.New("shard is already bootstrapped")
	errFlushStateIsNotInitialized          = errors.New("shard flush state is not initialized")
	errFlushStateAlreadyInitialized        = errors.New("shard flush state is already initialized")
	errTriedToLoadNilSeries                = errors.New("tried to load nil series into shard")

	// ErrDatabaseLoadLimitHit is the error returned when the database load limit
	// is hit or exceeded.
	ErrDatabaseLoadLimitHit = errors.New("error loading series, database load limit hit")

	emptyDoc = doc.Document{}
)

type filesetsFn func(
	filePathPrefix string,
	namespace ident.ID,
	shardID uint32,
) (fs.FileSetFilesSlice, error)

type filesetPathsBeforeFn func(
	filePathPrefix string,
	namespace ident.ID,
	shardID uint32,
	t time.Time,
) ([]string, error)

type tickPolicy int

const (
	tickPolicyRegular tickPolicy = iota
	tickPolicyCloseShard
)

type dbShardState int

const (
	dbShardStateOpen dbShardState = iota
	dbShardStateClosing
)

type tagsArgType uint

const (
	// nolint: varcheck, unused
	tagsInvalidArg tagsArgType = iota
	tagsIterArg
	tagsArg
)

// tagsArgOptions is a union type that allows
// callers to pass either an ident.TagIterator or
// ident.Tags based on what access they have to
type tagsArgOptions struct {
	arg      tagsArgType
	tagsIter ident.TagIterator
	tags     ident.Tags
}

func newTagsIterArg(
	tagsIter ident.TagIterator,
) tagsArgOptions {
	return tagsArgOptions{
		arg:      tagsIterArg,
		tagsIter: tagsIter,
	}
}

func newTagsArg(
	tags ident.Tags,
) tagsArgOptions {
	return tagsArgOptions{
		arg:  tagsArg,
		tags: tags,
	}
}

type dbShard struct {
	sync.RWMutex
	block.DatabaseBlockRetriever
	opts                     Options
	seriesOpts               series.Options
	nowFn                    clock.NowFn
	state                    dbShardState
	namespace                namespace.Metadata
	seriesBlockRetriever     series.QueryableBlockRetriever
	seriesOnRetrieveBlock    block.OnRetrieveBlock
	namespaceReaderMgr       databaseNamespaceReaderManager
	increasingIndex          increasingIndex
	seriesPool               series.DatabaseSeriesPool
	reverseIndex             NamespaceIndex
	insertQueue              *dbShardInsertQueue
	lookup                   *shardMap
	list                     *list.List
	bootstrapState           BootstrapState
	newMergerFn              fs.NewMergerFn
	newFSMergeWithMemFn      newFSMergeWithMemFn
	filesetsFn               filesetsFn
	filesetPathsBeforeFn     filesetPathsBeforeFn
	deleteFilesFn            deleteFilesFn
	snapshotFilesFn          snapshotFilesFn
	sleepFn                  func(time.Duration)
	identifierPool           ident.Pool
	contextPool              context.Pool
	flushState               shardFlushState
	tickWg                   *sync.WaitGroup
	runtimeOptsListenClosers []xclose.SimpleCloser
	currRuntimeOptions       dbShardRuntimeOptions
	logger                   *zap.Logger
	metrics                  dbShardMetrics
	ticking                  bool
	shard                    uint32
	coldWritesEnabled        bool
}

// NB(r): dbShardRuntimeOptions does not contain its own
// mutex as some of the variables are needed each write
// which already at least acquires read lock from the shard
// mutex, so to keep the lock acquisitions to a minimum
// these are protected under the same shard mutex.
type dbShardRuntimeOptions struct {
	writeNewSeriesAsync      bool
	tickSleepSeriesBatchSize int
	tickSleepPerSeries       time.Duration
}

type dbShardMetrics struct {
	create                              tally.Counter
	close                               tally.Counter
	closeStart                          tally.Counter
	closeLatency                        tally.Timer
	seriesTicked                        tally.Gauge
	insertAsyncInsertErrors             tally.Counter
	insertAsyncWriteInternalErrors      tally.Counter
	insertAsyncWriteInvalidParamsErrors tally.Counter
	insertAsyncIndexErrors              tally.Counter
	largeTilesWrites                    tally.Counter
	largeTilesWriteErrors               tally.Counter
}

func newDatabaseShardMetrics(shardID uint32, scope tally.Scope) dbShardMetrics {
	const insertErrorName = "insert-async.errors"
	return dbShardMetrics{
		create:       scope.Counter("create"),
		close:        scope.Counter("close"),
		closeStart:   scope.Counter("close-start"),
		closeLatency: scope.Timer("close-latency"),
		seriesTicked: scope.Tagged(map[string]string{
			"shard": fmt.Sprintf("%d", shardID),
		}).Gauge("series-ticked"),
		insertAsyncInsertErrors: scope.Tagged(map[string]string{
			"error_type":    "insert-series",
			"suberror_type": "shard-entry-insert-error",
		}).Counter(insertErrorName),
		insertAsyncWriteInternalErrors: scope.Tagged(map[string]string{
			"error_type":    "write-value",
			"suberror_type": "internal-error",
		}).Counter(insertErrorName),
		insertAsyncWriteInvalidParamsErrors: scope.Tagged(map[string]string{
			"error_type":    "write-value",
			"suberror_type": "invalid-params-error",
		}).Counter(insertErrorName),
		insertAsyncIndexErrors: scope.Tagged(map[string]string{
			"error_type":    "reverse-index",
			"suberror_type": "write-batch-error",
		}).Counter(insertErrorName),
		largeTilesWriteErrors: scope.Tagged(map[string]string{
			"error_type":    "large-tiles",
			"suberror_type": "write-error",
		}).Counter(insertErrorName),
		largeTilesWrites: scope.Counter("large-tiles-writes"),
	}
}

type dbShardEntryWorkFn func(entry *lookup.Entry) bool

type dbShardEntryBatchWorkFn func(entries []*lookup.Entry) bool

type shardListElement *list.Element

type shardFlushState struct {
	sync.RWMutex
	statesByTime map[xtime.UnixNano]fileOpState
	initialized  bool

	// NB(bodu): Cache state on whether we snapshotted last or not to avoid
	// going to disk to see if filesets are empty.
	emptySnapshotOnDiskByTime map[xtime.UnixNano]bool
}

func newShardFlushState() shardFlushState {
	return shardFlushState{
		statesByTime:              make(map[xtime.UnixNano]fileOpState),
		emptySnapshotOnDiskByTime: make(map[xtime.UnixNano]bool),
	}
}

func newDatabaseShard(
	namespaceMetadata namespace.Metadata,
	shard uint32,
	blockRetriever block.DatabaseBlockRetriever,
	namespaceReaderMgr databaseNamespaceReaderManager,
	increasingIndex increasingIndex,
	reverseIndex NamespaceIndex,
	needsBootstrap bool,
	opts Options,
	seriesOpts series.Options,
) databaseShard {
	scope := opts.InstrumentOptions().MetricsScope().
		SubScope("dbshard")

	s := &dbShard{
		opts:                 opts,
		seriesOpts:           seriesOpts,
		nowFn:                opts.ClockOptions().NowFn(),
		state:                dbShardStateOpen,
		namespace:            namespaceMetadata,
		shard:                shard,
		namespaceReaderMgr:   namespaceReaderMgr,
		increasingIndex:      increasingIndex,
		seriesPool:           opts.DatabaseSeriesPool(),
		reverseIndex:         reverseIndex,
		lookup:               newShardMap(shardMapOptions{}),
		list:                 list.New(),
		newMergerFn:          fs.NewMerger,
		newFSMergeWithMemFn:  newFSMergeWithMem,
		filesetsFn:           fs.DataFiles,
		filesetPathsBeforeFn: fs.DataFileSetsBefore,
		deleteFilesFn:        fs.DeleteFiles,
		snapshotFilesFn:      fs.SnapshotFiles,
		sleepFn:              time.Sleep,
		identifierPool:       opts.IdentifierPool(),
		contextPool:          opts.ContextPool(),
		flushState:           newShardFlushState(),
		tickWg:               &sync.WaitGroup{},
		coldWritesEnabled:    namespaceMetadata.Options().ColdWritesEnabled(),
		logger:               opts.InstrumentOptions().Logger(),
		metrics:              newDatabaseShardMetrics(shard, scope),
	}
	s.insertQueue = newDatabaseShardInsertQueue(s.insertSeriesBatch,
		s.nowFn, scope, opts.InstrumentOptions().Logger())

	registerRuntimeOptionsListener := func(listener runtime.OptionsListener) {
		elem := opts.RuntimeOptionsManager().RegisterListener(listener)
		s.runtimeOptsListenClosers = append(s.runtimeOptsListenClosers, elem)
	}
	registerRuntimeOptionsListener(s)
	registerRuntimeOptionsListener(s.insertQueue)

	// Start the insert queue after registering runtime options listeners
	// that may immediately fire with values
	s.insertQueue.Start()

	if !needsBootstrap {
		s.bootstrapState = Bootstrapped
	}

	if blockRetriever != nil {
		s.setBlockRetriever(blockRetriever)
	}

	s.metrics.create.Inc(1)

	return s
}

func (s *dbShard) setBlockRetriever(retriever block.DatabaseBlockRetriever) {
	// If using the block retriever then set the block retriever field
	// and set the series block retriever as the shard itself and
	// the on retrieve block callback as the shard itself as well
	s.DatabaseBlockRetriever = retriever
	s.seriesBlockRetriever = s
	s.seriesOnRetrieveBlock = s
}

func (s *dbShard) SetRuntimeOptions(value runtime.Options) {
	s.Lock()
	s.currRuntimeOptions = dbShardRuntimeOptions{
		writeNewSeriesAsync:      value.WriteNewSeriesAsync(),
		tickSleepSeriesBatchSize: value.TickSeriesBatchSize(),
		tickSleepPerSeries:       value.TickPerSeriesSleepDuration(),
	}
	s.Unlock()
}

func (s *dbShard) ID() uint32 {
	return s.shard
}

func (s *dbShard) NumSeries() int64 {
	s.RLock()
	n := s.list.Len()
	s.RUnlock()
	return int64(n)
}

// Stream implements series.QueryableBlockRetriever
func (s *dbShard) Stream(
	ctx context.Context,
	id ident.ID,
	blockStart time.Time,
	onRetrieve block.OnRetrieveBlock,
	nsCtx namespace.Context,
) (xio.BlockReader, error) {
	return s.DatabaseBlockRetriever.Stream(ctx, s.shard, id, blockStart, onRetrieve, nsCtx)
}

// IsBlockRetrievable implements series.QueryableBlockRetriever
func (s *dbShard) IsBlockRetrievable(blockStart time.Time) (bool, error) {
	return s.hasWarmFlushed(blockStart)
}

func (s *dbShard) hasWarmFlushed(blockStart time.Time) (bool, error) {
	flushState, err := s.FlushState(blockStart)
	if err != nil {
		return false, err
	}
	return statusIsRetrievable(flushState.WarmStatus), nil
}

func statusIsRetrievable(status fileOpStatus) bool {
	switch status {
	case fileOpNotStarted, fileOpInProgress, fileOpFailed:
		return false
	case fileOpSuccess:
		return true
	}
	panic(fmt.Errorf("shard queried is retrievable with bad flush state %d",
		status))
}

// RetrievableBlockColdVersion implements series.QueryableBlockRetriever
func (s *dbShard) RetrievableBlockColdVersion(blockStart time.Time) (int, error) {
	flushState, err := s.FlushState(blockStart)
	if err != nil {
		return -1, err
	}
	return flushState.ColdVersionFlushed, nil
}

// BlockStatesSnapshot implements series.QueryableBlockRetriever
func (s *dbShard) BlockStatesSnapshot() series.ShardBlockStateSnapshot {
	s.RLock()
	snapshots := s.blockStatesSnapshotWithRLock()
	s.RUnlock()

	return snapshots
}

func (s *dbShard) blockStatesSnapshotWithRLock() series.ShardBlockStateSnapshot {
	bootstrapped := s.bootstrapState == Bootstrapped
	if !bootstrapped {
		// Needs to be bootstrapped.
		return series.NewShardBlockStateSnapshot(false, series.BootstrappedBlockStateSnapshot{})
	}

	s.flushState.RLock()
	defer s.flushState.RUnlock()
	if !s.flushState.initialized {
		// Also needs to have the shard flush states initialized.
		return series.NewShardBlockStateSnapshot(false, series.BootstrappedBlockStateSnapshot{})
	}

	snapshot := make(map[xtime.UnixNano]series.BlockState, len(s.flushState.statesByTime))
	for time, state := range s.flushState.statesByTime {
		snapshot[time] = series.BlockState{
			WarmRetrievable: statusIsRetrievable(state.WarmStatus),
			// Use ColdVersionRetrievable instead of ColdVersionFlushed since the snapshot
			// will be used to make eviction decisions and we don't want to evict data before
			// it is retrievable.
			ColdVersion: state.ColdVersionRetrievable,
		}
	}

	return series.NewShardBlockStateSnapshot(true, series.BootstrappedBlockStateSnapshot{
		Snapshot: snapshot,
	})
}

func (s *dbShard) OnRetrieveBlock(
	id ident.ID,
	tags ident.TagIterator,
	startTime time.Time,
	segment ts.Segment,
	nsCtx namespace.Context,
) {
	s.RLock()
	entry, _, err := s.lookupEntryWithLock(id)
	if entry != nil {
		entry.IncrementReaderWriterCount()
		defer entry.DecrementReaderWriterCount()
	}
	s.RUnlock()

	if err != nil && err != errShardEntryNotFound {
		return // Likely closing
	}

	if entry != nil {
		entry.Series.OnRetrieveBlock(id, tags, startTime, segment, nsCtx)
		return
	}

	entry, err = s.newShardEntry(id, newTagsIterArg(tags))
	if err != nil {
		// should never happen
		instrument.EmitAndLogInvariantViolation(s.opts.InstrumentOptions(),
			func(logger *zap.Logger) {
				logger.Error("unable to create shardEntry from retrieved block data",
					zap.Stringer("id", id),
					zap.Time("startTime", startTime),
					zap.Error(err))
			})
		return
	}

	// NB(r): Do not need to specify that needs to be indexed as series would
	// have been already been indexed when it was written
	copiedID := entry.Series.ID()
	copiedTagsIter := s.identifierPool.TagsIterator()
	copiedTagsIter.ResetFields(entry.Series.Metadata().Fields)
	s.insertQueue.Insert(dbShardInsert{
		entry: entry,
		opts: dbShardInsertAsyncOptions{
			// NB(r): Caching blocks should not be considered for
			// new series insert rate limit.
			skipRateLimit:            true,
			hasPendingRetrievedBlock: true,
			pendingRetrievedBlock: dbShardPendingRetrievedBlock{
				id:      copiedID,
				tags:    copiedTagsIter,
				start:   startTime,
				segment: segment,
				nsCtx:   nsCtx,
			},
		},
	})
}

func (s *dbShard) OnEvictedFromWiredList(id ident.ID, blockStart time.Time) {
	s.RLock()
	entry, _, err := s.lookupEntryWithLock(id)
	s.RUnlock()

	if err != nil && err != errShardEntryNotFound {
		return // Shard is probably closing
	}

	if entry == nil {
		// Its counter-intuitive that this can ever occur because the series should
		// always exist if it has any active blocks, and if we've reached this point
		// then the WiredList had a reference to a block that should still be in the
		// series, and thus the series should exist. The reason this can occur is that
		// even though the WiredList controls the lifecycle of blocks retrieved from
		// disk, those blocks can still be removed from the series if they've completely
		// fallen out of the retention period. In that case, the series tick will still
		// remove the block, and then the shard tick can remove the series. At that point,
		// it's possible for the WiredList to have a reference to an expired block for a
		// series that is no longer in the shard.
		return
	}

	entry.Series.OnEvictedFromWiredList(id, blockStart)
}

func (s *dbShard) forEachShardEntry(entryFn dbShardEntryWorkFn) error {
	return s.forEachShardEntryBatch(func(currEntries []*lookup.Entry) bool {
		for _, entry := range currEntries {
			if continueForEach := entryFn(entry); !continueForEach {
				return false
			}
		}
		return true
	})
}

func iterateBatchSize(elemsLen int) int {
	if elemsLen < shardIterateBatchMinSize {
		return shardIterateBatchMinSize
	}
	t := math.Ceil(float64(shardIterateBatchPercent) * float64(elemsLen))
	return int(math.Max(shardIterateBatchMinSize, t))
}

func (s *dbShard) forEachShardEntryBatch(entriesBatchFn dbShardEntryBatchWorkFn) error {
	// NB(r): consider using a lockless list for ticking.
	s.RLock()
	elemsLen := s.list.Len()
	s.RUnlock()

	batchSize := iterateBatchSize(elemsLen)
	decRefElem := func(e *list.Element) {
		if e == nil {
			return
		}
		e.Value.(*lookup.Entry).DecrementReaderWriterCount()
	}

	var (
		currEntries = make([]*lookup.Entry, 0, batchSize)
		first       = true
		nextElem    *list.Element
	)
	for nextElem != nil || first {
		s.RLock()
		// NB(prateek): release held reference on the next element pointer now
		// that we have the read lock and are guaranteed it cannot be changed
		// from under us.
		decRefElem(nextElem)

		// lazily pull from the head of the list at first
		if first {
			nextElem = s.list.Front()
			first = false
		}

		elem := nextElem
		for ticked := 0; ticked < batchSize && elem != nil; ticked++ {
			nextElem = elem.Next()
			entry := elem.Value.(*lookup.Entry)
			entry.IncrementReaderWriterCount()
			currEntries = append(currEntries, entry)
			elem = nextElem
		}

		// NB(prateek): inc a reference to the next element while we have a lock,
		// to guarantee the element pointer cannot be changed from under us.
		if nextElem != nil {
			nextElem.Value.(*lookup.Entry).IncrementReaderWriterCount()
		}
		s.RUnlock()

		continueExecution := entriesBatchFn(currEntries)
		for i := range currEntries {
			currEntries[i].DecrementReaderWriterCount()
			currEntries[i] = nil
		}
		currEntries = currEntries[:0]
		if !continueExecution {
			decRefElem(nextElem)
			return nil
		}
	}

	return nil
}

func (s *dbShard) IsBootstrapped() bool {
	return s.BootstrapState() == Bootstrapped
}

func (s *dbShard) Close() error {
	s.Lock()
	if s.state != dbShardStateOpen {
		s.Unlock()
		return errShardNotOpen
	}
	s.state = dbShardStateClosing
	s.Unlock()

	s.insertQueue.Stop()

	for _, closer := range s.runtimeOptsListenClosers {
		closer.Close()
	}

	s.metrics.closeStart.Inc(1)
	stopwatch := s.metrics.closeLatency.Start()
	defer func() {
		s.metrics.close.Inc(1)
		stopwatch.Stop()
	}()

	// NB(prateek): wait till any existing ticks are finished. In the usual
	// case, no other ticks are running, and tickWg count is at 0, so the
	// call to Wait() will return immediately.
	// In the case when there is an existing Tick running, the count for
	// tickWg will be > 0, and we'll wait until it's reset to zero, which
	// will happen because earlier in this function we set the shard state
	// to dbShardStateClosing, which triggers an early termination of
	// any active ticks.
	s.tickWg.Wait()

	// NB(r): Asynchronously we purge expired series to ensure pressure on the
	// GC is not placed all at one time.  If the deadline is too low and still
	// causes the GC to impact performance when closing shards the deadline
	// should be increased.
	cancellable := context.NewNoOpCanncellable()
	_, err := s.tickAndExpire(cancellable, tickPolicyCloseShard, namespace.Context{})
	return err
}

func (s *dbShard) isClosing() bool {
	s.RLock()
	closing := s.isClosingWithLock()
	s.RUnlock()
	return closing
}

func (s *dbShard) isClosingWithLock() bool {
	return s.state == dbShardStateClosing
}

func (s *dbShard) Tick(c context.Cancellable, startTime time.Time, nsCtx namespace.Context) (tickResult, error) {
	s.removeAnyFlushStatesTooEarly(startTime)
	return s.tickAndExpire(c, tickPolicyRegular, nsCtx)
}

func (s *dbShard) tickAndExpire(
	c context.Cancellable,
	policy tickPolicy,
	nsCtx namespace.Context,
) (tickResult, error) {
	s.Lock()
	// ensure only one tick can execute at a time
	if s.ticking {
		s.Unlock()
		// i.e. we were previously ticking
		return tickResult{}, errShardAlreadyTicking
	}

	// NB(prateek): we bail out early if the shard is closing,
	// unless it's the final tick issued during the Close(). This
	// final tick is required to release resources back to our pools.
	if policy != tickPolicyCloseShard && s.isClosingWithLock() {
		s.Unlock()
		return tickResult{}, errShardClosingTickTerminated
	}

	// enable Close() to track the lifecycle of the tick
	s.ticking = true
	s.tickWg.Add(1)
	s.Unlock()

	// reset ticking state
	defer func() {
		s.Lock()
		s.ticking = false
		s.tickWg.Done()
		s.Unlock()
		s.metrics.seriesTicked.Update(0.0) // reset external visibility
	}()

	var (
		r                             tickResult
		terminatedTickingDueToClosing bool
		i                             int
		slept                         time.Duration
		expired                       []*lookup.Entry
	)
	s.RLock()
	tickSleepBatch := s.currRuntimeOptions.tickSleepSeriesBatchSize
	tickSleepPerSeries := s.currRuntimeOptions.tickSleepPerSeries
	// Use blockStatesSnapshotWithRLock here to prevent nested read locks.
	// Nested read locks will cause deadlocks if there is write lock attempt in
	// between the nested read locks, since the write lock attempt will block
	// future read lock attempts.
	blockStates := s.blockStatesSnapshotWithRLock()
	s.RUnlock()
	s.forEachShardEntryBatch(func(currEntries []*lookup.Entry) bool {
		// re-using `expired` to amortize allocs, still need to reset it
		// to be safe for re-use.
		for i := range expired {
			expired[i] = nil
		}
		expired = expired[:0]
		for _, entry := range currEntries {
			if i > 0 && i%tickSleepBatch == 0 {
				// NB(xichen): if the tick is cancelled, we bail out immediately.
				// The cancellation check is performed on every batch of entries
				// instead of every entry to reduce load.
				if c.IsCancelled() {
					return false
				}
				// NB(prateek): Also bail out early if the shard is closing,
				// unless it's the final tick issued during the Close(). This
				// final tick is required to release resources back to our pools.
				if policy != tickPolicyCloseShard && s.isClosing() {
					terminatedTickingDueToClosing = true
					return false
				}
				// Expose shard level Tick() progress externally.
				s.metrics.seriesTicked.Update(float64(i))
				// Throttle the tick
				sleepFor := time.Duration(tickSleepBatch) * tickSleepPerSeries
				s.sleepFn(sleepFor)
				slept += sleepFor
			}

			var (
				result series.TickResult
				err    error
			)
			switch policy {
			case tickPolicyRegular:
				result, err = entry.Series.Tick(blockStates, nsCtx)
			case tickPolicyCloseShard:
				err = series.ErrSeriesAllDatapointsExpired
			}
			if err == series.ErrSeriesAllDatapointsExpired {
				expired = append(expired, entry)
				r.expiredSeries++
			} else {
				r.activeSeries++
				if err != nil {
					r.errors++
				}
			}
			r.activeBlocks += result.ActiveBlocks
			r.wiredBlocks += result.WiredBlocks
			r.unwiredBlocks += result.UnwiredBlocks
			r.pendingMergeBlocks += result.PendingMergeBlocks
			r.madeExpiredBlocks += result.MadeExpiredBlocks
			r.madeUnwiredBlocks += result.MadeUnwiredBlocks
			r.mergedOutOfOrderBlocks += result.MergedOutOfOrderBlocks
			r.evictedBuckets += result.EvictedBuckets
			i++
		}

		// Purge any series requiring purging.
		if len(expired) > 0 {
			s.purgeExpiredSeries(expired)
			for i := range expired {
				expired[i] = nil
			}
			expired = expired[:0]
		}
		// Continue.
		return true
	})

	if terminatedTickingDueToClosing {
		return tickResult{}, errShardClosingTickTerminated
	}

	return r, nil
}

// NB(prateek): purgeExpiredSeries requires that all entries passed to it have at least one reader/writer,
// i.e. have a readWriteCount of at least 1.
// Currently, this function is only called by the lambda inside `tickAndExpire`'s `forEachShardEntryBatch`
// call. This satisfies the contract of all entries it operating upon being guaranteed to have a
// readerWriterEntryCount of at least 1, by virtue of the implementation of `forEachShardEntryBatch`.
func (s *dbShard) purgeExpiredSeries(expiredEntries []*lookup.Entry) {
	// Remove all expired series from lookup and list.
	s.Lock()
	for _, entry := range expiredEntries {
		series := entry.Series
		id := series.ID()
		elem, exists := s.lookup.Get(id)
		if !exists {
			continue
		}

		count := entry.ReaderWriterCount()
		// The contract requires all entries to have count >= 1.
		if count < 1 {
			s.logger.Error("purgeExpiredSeries encountered invalid series read/write count",
				zap.String("series", series.ID().String()),
				zap.Int32("readerWriterCount", count))
			continue
		}
		// If this series is currently being written to or read from, we don't
		// remove to ensure a consistent view of the series to other users.
		if count > 1 {
			continue
		}
		// If there have been datapoints written to the series since its
		// last empty check, we don't remove it.
		if !series.IsEmpty() {
			continue
		}
		// NB(xichen): if we get here, we are guaranteed that there can be
		// no more reads/writes to this series while the lock is held, so it's
		// safe to remove it.
		series.Close()
		s.list.Remove(elem)
		s.lookup.Delete(id)
	}
	s.Unlock()
}

func (s *dbShard) WriteTagged(
	ctx context.Context,
	id ident.ID,
	tags ident.TagIterator,
	timestamp time.Time,
	value float64,
	unit xtime.Unit,
	annotation []byte,
	wOpts series.WriteOptions,
) (SeriesWrite, error) {
	return s.writeAndIndex(ctx, id, tags, timestamp,
		value, unit, annotation, wOpts, true)
}

func (s *dbShard) Write(
	ctx context.Context,
	id ident.ID,
	timestamp time.Time,
	value float64,
	unit xtime.Unit,
	annotation []byte,
	wOpts series.WriteOptions,
) (SeriesWrite, error) {
	return s.writeAndIndex(ctx, id, ident.EmptyTagIterator, timestamp,
		value, unit, annotation, wOpts, false)
}

func (s *dbShard) writeAndIndex(
	ctx context.Context,
	id ident.ID,
	tags ident.TagIterator,
	timestamp time.Time,
	value float64,
	unit xtime.Unit,
	annotation []byte,
	wOpts series.WriteOptions,
	shouldReverseIndex bool,
) (SeriesWrite, error) {
	// Prepare write
	entry, opts, err := s.tryRetrieveWritableSeries(id)
	if err != nil {
		return SeriesWrite{}, err
	}

	writable := entry != nil

	// If no entry and we are not writing new series asynchronously.
	if !writable && !opts.writeNewSeriesAsync {
		// Avoid double lookup by enqueueing insert immediately.
		result, err := s.insertSeriesAsyncBatched(id, tags, dbShardInsertAsyncOptions{
			hasPendingIndexing: shouldReverseIndex,
			pendingIndex: dbShardPendingIndex{
				timestamp:  timestamp,
				enqueuedAt: s.nowFn(),
			},
		})
		if err != nil {
			return SeriesWrite{}, err
		}

		// Wait for the insert to be batched together and inserted
		result.wg.Wait()

		// Retrieve the inserted entry
		entry, err = s.writableSeries(id, tags)
		if err != nil {
			return SeriesWrite{}, err
		}
		writable = true

		// NB(r): We just indexed this series if shouldReverseIndex was true
		shouldReverseIndex = false
	}

	var (
		commitLogSeriesID          ident.ID
		commitLogSeriesUniqueIndex uint64
		needsIndex                 bool
		pendingIndexInsert         writes.PendingIndexInsert
		// Err on the side of caution and always write to the commitlog if writing
		// async, since there is no information about whether the write succeeded
		// or not.
		wasWritten = true
	)
	if writable {
		// Perform write. No need to copy the annotation here because we're using it
		// synchronously and all downstream code will copy anthing they need to maintain
		// a reference to.
		wasWritten, _, err = entry.Series.Write(ctx, timestamp, value, unit, annotation, wOpts)
		// Load series metadata before decrementing the writer count
		// to ensure this metadata is snapshotted at a consistent state
		// NB(r): We explicitly do not place the series ID back into a
		// pool as high frequency users of series IDs such
		// as the commit log need to use the reference without the
		// overhead of ownership tracking. This makes taking a ref here safe.
		commitLogSeriesID = entry.Series.ID()
		commitLogSeriesUniqueIndex = entry.Index
		if err == nil && shouldReverseIndex {
			if entry.NeedsIndexUpdate(s.reverseIndex.BlockStartForWriteTime(timestamp)) {
				if !opts.writeNewSeriesAsync {
					return SeriesWrite{}, fmt.Errorf("to index async need write new series to be enabled")
				}
				needsIndex = true
				pendingIndexInsert = s.pendingIndexInsert(entry, timestamp)
			}
		}
		// release the reference we got on entry from `writableSeries`
		entry.DecrementReaderWriterCount()
		if err != nil {
			return SeriesWrite{}, err
		}
	} else {
		// This is an asynchronous insert and write which means we need to clone the annotation
		// because its lifecycle in the commit log is independent of the calling function.
		var annotationClone checked.Bytes
		if len(annotation) != 0 {
			annotationClone = s.opts.BytesPool().Get(len(annotation))
			// IncRef here so we can write the bytes in, but don't DecRef because the queue is about
			// to take ownership and will DecRef when its done.
			annotationClone.IncRef()
			annotationClone.AppendAll(annotation)
		}

		result, err := s.insertSeriesAsyncBatched(id, tags, dbShardInsertAsyncOptions{
			hasPendingWrite: true,
			pendingWrite: dbShardPendingWrite{
				timestamp:  timestamp,
				value:      value,
				unit:       unit,
				annotation: annotationClone,
				opts:       wOpts,
			},
		})
		if err != nil {
			return SeriesWrite{}, err
		}

		if shouldReverseIndex {
			if !opts.writeNewSeriesAsync {
				return SeriesWrite{}, fmt.Errorf("to index async need write new series to be enabled")
			}
			needsIndex = true
			pendingIndexInsert = s.pendingIndexInsert(result.entry, timestamp)
		}

		// NB(r): Make sure to use the copied ID which will eventually
		// be set to the newly series inserted ID.
		// The `id` var here is volatile after the context is closed
		// and adding ownership tracking to use it in the commit log
		// (i.e. registering a dependency on the context) is too expensive.
		commitLogSeriesID = result.copiedID
		commitLogSeriesUniqueIndex = result.entry.Index
	}

	// Return metadata useful for writing to commit log and indexing.
	return SeriesWrite{
		Series: ts.Series{
			UniqueIndex: commitLogSeriesUniqueIndex,
			Namespace:   s.namespace.ID(),
			ID:          commitLogSeriesID,
			Shard:       s.shard,
		},
		WasWritten:         wasWritten,
		NeedsIndex:         needsIndex,
		PendingIndexInsert: pendingIndexInsert,
	}, nil
}

func (s *dbShard) SeriesReadWriteRef(
	id ident.ID,
	tags ident.TagIterator,
	opts ShardSeriesReadWriteRefOptions,
) (SeriesReadWriteRef, error) {
	// Try retrieve existing series.
	entry, _, err := s.tryRetrieveWritableSeries(id)
	if err != nil {
		return SeriesReadWriteRef{}, err
	}

	if entry != nil {
		// The read/write ref is already incremented.
		return SeriesReadWriteRef{
			Series:              entry.Series,
			Shard:               s.shard,
			UniqueIndex:         entry.Index,
			ReleaseReadWriteRef: entry,
		}, nil
	}

	// NB(r): Insert synchronously so caller has access to the series
	// immediately, otherwise calls to LoadBlock(..) etc on the series itself
	// may have no effect if a collision with the same series
	// being put in the insert queue may cause a block to be loaded to a
	// series which gets discarded.
	// TODO(r): Probably can't insert series sync otherwise we stall a ton
	// of writes... need a better solution for bootstrapping.
	// This is what can cause writes to degrade during bootstrap if
	// write lock is super contended.
	// Having said that, now that writes are kept in a separate "bootstrap"
	// buffer in the series itself to normal writes then merged at end of
	// bootstrap it somewhat mitigates some lock contention since the shard
	// lock is still contended but at least series writes due to commit log
	// bootstrapping do not interrupt normal writes waiting for ability
	// to write to an individual series.
	at := s.nowFn()
	entry, err = s.insertSeriesSync(id, newTagsIterArg(tags), insertSyncOptions{
		insertType:      insertSyncIncReaderWriterCount,
		hasPendingIndex: opts.ReverseIndex,
		pendingIndex: dbShardPendingIndex{
			timestamp:  at,
			enqueuedAt: at,
		},
	})
	if err != nil {
		return SeriesReadWriteRef{}, err
	}

	return SeriesReadWriteRef{
		Series:              entry.Series,
		Shard:               s.shard,
		UniqueIndex:         entry.Index,
		ReleaseReadWriteRef: entry,
	}, nil
}

func (s *dbShard) ReadEncoded(
	ctx context.Context,
	id ident.ID,
	start, end time.Time,
	nsCtx namespace.Context,
) ([][]xio.BlockReader, error) {
	s.RLock()
	entry, _, err := s.lookupEntryWithLock(id)
	if entry != nil {
		// NB(r): Ensure readers have consistent view of this series, do
		// not expire the series while being read from.
		entry.IncrementReaderWriterCount()
		defer entry.DecrementReaderWriterCount()
	}
	s.RUnlock()

	if err == errShardEntryNotFound {
		switch s.opts.SeriesCachePolicy() {
		case series.CacheAll:
			// No-op, would be in memory if cached
			return nil, nil
		}
	} else if err != nil {
		return nil, err
	}

	if entry != nil {
		return entry.Series.ReadEncoded(ctx, start, end, nsCtx)
	}

	retriever := s.seriesBlockRetriever
	onRetrieve := s.seriesOnRetrieveBlock
	opts := s.seriesOpts
	reader := series.NewReaderUsingRetriever(id, retriever, onRetrieve, nil, opts)
	return reader.ReadEncoded(ctx, start, end, nsCtx)
}

// lookupEntryWithLock returns the entry for a given id while holding a read lock or a write lock.
func (s *dbShard) lookupEntryWithLock(id ident.ID) (*lookup.Entry, *list.Element, error) {
	if s.state != dbShardStateOpen {
		// NB(r): Return an invalid params error here so any upstream
		// callers will not retry this operation
		return nil, nil, xerrors.NewInvalidParamsError(errShardNotOpen)
	}
	elem, exists := s.lookup.Get(id)
	if !exists {
		return nil, nil, errShardEntryNotFound
	}
	return elem.Value.(*lookup.Entry), elem, nil
}

func (s *dbShard) writableSeries(id ident.ID, tags ident.TagIterator) (*lookup.Entry, error) {
	for {
		entry, _, err := s.tryRetrieveWritableSeries(id)
		if entry != nil {
			return entry, nil
		}
		if err != nil {
			return nil, err
		}

		// Not inserted, attempt a batched insert
		result, err := s.insertSeriesAsyncBatched(id, tags, dbShardInsertAsyncOptions{})
		if err != nil {
			return nil, err
		}

		// Wait for the insert attempt
		result.wg.Wait()
	}
}

type writableSeriesOptions struct {
	writeNewSeriesAsync bool
}

func (s *dbShard) tryRetrieveWritableSeries(id ident.ID) (
	*lookup.Entry,
	writableSeriesOptions,
	error,
) {
	s.RLock()
	opts := writableSeriesOptions{
		writeNewSeriesAsync: s.currRuntimeOptions.writeNewSeriesAsync,
	}
	if entry, _, err := s.lookupEntryWithLock(id); err == nil {
		entry.IncrementReaderWriterCount()
		s.RUnlock()
		return entry, opts, nil
	} else if err != errShardEntryNotFound {
		s.RUnlock()
		return nil, opts, err
	}
	s.RUnlock()
	return nil, opts, nil
}

func (s *dbShard) newShardEntry(
	id ident.ID,
	tagsArgOpts tagsArgOptions,
) (*lookup.Entry, error) {
	// NB(r): As documented in storage/series.DatabaseSeries the series IDs
	// and metadata are garbage collected, hence we cast the ID to a BytesID
	// that can't be finalized.
	// Since series are purged so infrequently the overhead of not releasing
	// back an ID and metadata to a pool is amortized over a long period of
	// time.
	// Also of note, when a series is indexed in multiple index segments it is
	// worth keeping the metadata around so it can be referenced to twice
	// without creating a new array of []doc.Field for all the tags twice.
	// Hence this stays on the storage/series.DatabaseSeries for when it needs
	// to be re-indexed.
	var (
		seriesMetadata doc.Document
		err            error
	)
	switch tagsArgOpts.arg {
	case tagsIterArg:
		// NB(r): Rewind so we record the tag iterator from the beginning.
		tagsIter := tagsArgOpts.tagsIter.Duplicate()

		// Pass nil for the identifier pool because the pool will force us to use an array
		// with a large capacity to store the tags. Since these tags are long-lived, it's
		// better to allocate an array of the exact size to save memory.
		seriesMetadata, err = convert.FromSeriesIDAndTagIter(id, tagsIter)
		tagsIter.Close()
		if err != nil {
			return nil, err
		}

	case tagsArg:
		seriesMetadata, err = convert.FromSeriesIDAndTags(id, tagsArgOpts.tags)
		if err != nil {
			return nil, err
		}

	default:
		return nil, errNewShardEntryTagsTypeInvalid
	}

	// Use the same bytes as the series metadata for the ID.
	seriesID := ident.BytesID(seriesMetadata.ID)

	uniqueIndex := s.increasingIndex.nextIndex()
	newSeries := s.seriesPool.Get()
	newSeries.Reset(series.DatabaseSeriesOptions{
		ID:                     seriesID,
		Metadata:               seriesMetadata,
		UniqueIndex:            uniqueIndex,
		BlockRetriever:         s.seriesBlockRetriever,
		OnRetrieveBlock:        s.seriesOnRetrieveBlock,
		OnEvictedFromWiredList: s,
		Options:                s.seriesOpts,
	})
	return lookup.NewEntry(newSeries, uniqueIndex), nil
}

type insertAsyncResult struct {
	wg       *sync.WaitGroup
	copiedID ident.ID
	// entry is not guaranteed to be the final entry
	// inserted into the shard map in case there is already
	// an existing entry waiting in the insert queue
	entry *lookup.Entry
}

func (s *dbShard) pendingIndexInsert(
	entry *lookup.Entry,
	timestamp time.Time,
) writes.PendingIndexInsert {
	// inc a ref on the entry to ensure it's valid until the queue acts upon it.
	entry.OnIndexPrepare()
	return writes.PendingIndexInsert{
		Entry: index.WriteBatchEntry{
			Timestamp:     timestamp,
			OnIndexSeries: entry,
			EnqueuedAt:    s.nowFn(),
		},
		Document: entry.Series.Metadata(),
	}
}

func (s *dbShard) insertSeriesForIndexingAsyncBatched(
	entry *lookup.Entry,
	timestamp time.Time,
	async bool,
) error {
	indexBlockStart := s.reverseIndex.BlockStartForWriteTime(timestamp)
	// inc a ref on the entry to ensure it's valid until the queue acts upon it.
	entry.OnIndexPrepare()
	wg, err := s.insertQueue.Insert(dbShardInsert{
		entry: entry,
		opts: dbShardInsertAsyncOptions{
			// NB(r): Just indexing, should not be considered for new
			// series insert rate limiting.
			skipRateLimit:      true,
			hasPendingIndexing: true,
			pendingIndex: dbShardPendingIndex{
				timestamp:  timestamp,
				enqueuedAt: s.nowFn(),
			},
			// indicate we already have inc'd the entry's ref count, so we can correctly
			// handle the ref counting semantics in `insertSeriesBatch`.
			entryRefCountIncremented: true,
		},
	})

	// i.e. unable to enqueue into shard insert queue
	if err != nil {
		entry.OnIndexFinalize(indexBlockStart) // release any reference's we've held for indexing
		return err
	}

	// if operating in async mode, we're done
	if async {
		return nil
	}

	// if indexing in sync mode, wait till we're done and ensure we have have indexed the entry
	wg.Wait()
	if !entry.IndexedForBlockStart(indexBlockStart) {
		// i.e. indexing failed
		return fmt.Errorf("internal error: unable to index series")
	}

	return nil
}

func (s *dbShard) insertSeriesAsyncBatched(
	id ident.ID,
	tags ident.TagIterator,
	opts dbShardInsertAsyncOptions,
) (insertAsyncResult, error) {
	entry, err := s.newShardEntry(id, newTagsIterArg(tags))
	if err != nil {
		return insertAsyncResult{}, err
	}

	wg, err := s.insertQueue.Insert(dbShardInsert{
		entry: entry,
		opts:  opts,
	})
	return insertAsyncResult{
		wg: wg,
		// Make sure to return the copied ID from the new series.
		copiedID: entry.Series.ID(),
		entry:    entry,
	}, err
}

type insertSyncType uint8

// nolint: varcheck, unused
const (
	insertSync insertSyncType = iota
	insertSyncIncReaderWriterCount
)

type insertSyncOptions struct {
	insertType      insertSyncType
	hasPendingIndex bool
	pendingIndex    dbShardPendingIndex
}

func (s *dbShard) insertSeriesSync(
	id ident.ID,
	tagsArgOpts tagsArgOptions,
	opts insertSyncOptions,
) (*lookup.Entry, error) {
	// NB(r): Create new shard entry outside of write lock to reduce
	// time using write lock.
	newEntry, err := s.newShardEntry(id, tagsArgOpts)
	if err != nil {
		// should never happen
		instrument.EmitAndLogInvariantViolation(s.opts.InstrumentOptions(),
			func(logger *zap.Logger) {
				logger.Error("insertSeriesSync error creating shard entry",
					zap.String("id", id.String()),
					zap.Error(err))
			})
		return nil, err
	}

	s.Lock()
	unlocked := false
	defer func() {
		if !unlocked {
			s.Unlock()
		}
	}()

	existingEntry, _, err := s.lookupEntryWithLock(id)
	if err != nil && err != errShardEntryNotFound {
		// Shard not taking inserts likely.
		return nil, err
	}
	if existingEntry != nil {
		// Already inserted, likely a race.
		return existingEntry, nil
	}

	s.insertNewShardEntryWithLock(newEntry)

	// Track unlocking.
	unlocked = true
	s.Unlock()

	// Be sure to enqueue for indexing if requires a pending index.
	if opts.hasPendingIndex {
		if _, err := s.insertQueue.Insert(dbShardInsert{
			entry: newEntry,
			opts: dbShardInsertAsyncOptions{
				// NB(r): Just indexing, should not be considered for new
				// series insert rate limiting.
				skipRateLimit:      true,
				hasPendingIndexing: opts.hasPendingIndex,
				pendingIndex:       opts.pendingIndex,
			},
		}); err != nil {
			return nil, err
		}
	}

	// Check if we're making a modification to this entry, be sure
	// to increment the writer count so it's visible when we release
	// the lock.
	if opts.insertType == insertSyncIncReaderWriterCount {
		newEntry.IncrementReaderWriterCount()
	}

	return newEntry, nil
}

func (s *dbShard) insertNewShardEntryWithLock(entry *lookup.Entry) {
	// Set the lookup value, we use the copied ID and since it is GC'd
	// we explicitly set it with options to not copy the key and not to
	// finalize it.
	copiedID := entry.Series.ID()
	listElem := s.list.PushBack(entry)
	s.lookup.SetUnsafe(copiedID, listElem, shardMapSetUnsafeOptions{
		NoCopyKey:     true,
		NoFinalizeKey: true,
	})
}

func (s *dbShard) insertSeriesBatch(inserts []dbShardInsert) error {
	var (
		anyPendingAction   = false
		numPendingIndexing = 0
	)

	s.Lock()
	for i := range inserts {
		// If we are going to write to this entry then increment the
		// writer count so it does not look empty immediately after
		// we release the write lock.
		hasPendingWrite := inserts[i].opts.hasPendingWrite
		hasPendingIndexing := inserts[i].opts.hasPendingIndexing
		hasPendingRetrievedBlock := inserts[i].opts.hasPendingRetrievedBlock
		anyPendingAction = anyPendingAction || hasPendingWrite ||
			hasPendingRetrievedBlock || hasPendingIndexing

		if hasPendingIndexing {
			numPendingIndexing++
		}

		// we don't need to inc the entry ref count if we already have a ref on the entry. check if
		// that's the case.
		if inserts[i].opts.entryRefCountIncremented {
			// don't need to inc a ref on the entry, we were given as writable entry as input.
			continue
		}

		// i.e. we don't have a ref on provided entry, so we check if between the operation being
		// enqueue in the shard insert queue, and this function executing, an entry was created
		// for the same ID.
		entry, _, err := s.lookupEntryWithLock(inserts[i].entry.Series.ID())
		if entry != nil {
			// Already exists so update the entry we're pointed at for this insert.
			inserts[i].entry = entry
		}

		if hasPendingIndexing || hasPendingWrite || hasPendingRetrievedBlock {
			// We're definitely writing a value, ensure that the pending write is
			// visible before we release the lookup write lock.
			inserts[i].entry.IncrementReaderWriterCount()
			// also indicate that we have a ref count on this entry for this operation.
			inserts[i].opts.entryRefCountIncremented = true
		}

		if err == nil {
			// Already inserted.
			continue
		}

		if err != errShardEntryNotFound {
			// Shard is not taking inserts.
			s.Unlock()
			// FOLLOWUP(prateek): is this an existing bug? why don't we need to release any ref's we've inc'd
			// on entries in the loop before this point, i.e. in range [0, i). Otherwise, how are those entries
			// going to get cleaned up?
			s.metrics.insertAsyncInsertErrors.Inc(int64(len(inserts) - i))
			return err
		}

		// Insert still pending, perform the insert
		entry = inserts[i].entry
		s.insertNewShardEntryWithLock(entry)
	}
	s.Unlock()

	if !anyPendingAction {
		return nil
	}

	// Perform any indexing, pending writes or pending retrieved blocks outside of lock
	ctx := s.contextPool.Get()
	// TODO(prateek): pool this type
	indexBlockSize := s.namespace.Options().IndexOptions().BlockSize()
	indexBatch := index.NewWriteBatch(index.WriteBatchOptions{
		InitialCapacity: numPendingIndexing,
		IndexBlockSize:  indexBlockSize,
	})
	for i := range inserts {
		var (
			entry           = inserts[i].entry
			releaseEntryRef = inserts[i].opts.entryRefCountIncremented
			err             error
		)

		if inserts[i].opts.hasPendingWrite {
			write := inserts[i].opts.pendingWrite
			var annotationBytes []byte
			if write.annotation != nil {
				annotationBytes = write.annotation.Bytes()
			}
			// NB: Ignore the `wasWritten` return argument here since this is an async
			// operation and there is nothing further to do with this value.
			// TODO: Consider propagating the `wasWritten` argument back to the caller
			// using waitgroup (or otherwise) in the future.
			_, _, err = entry.Series.Write(ctx, write.timestamp, write.value,
				write.unit, annotationBytes, write.opts)
			if err != nil {
				if xerrors.IsInvalidParams(err) {
					s.metrics.insertAsyncWriteInvalidParamsErrors.Inc(1)
				} else {
					s.metrics.insertAsyncWriteInternalErrors.Inc(1)
					s.logger.Error("error with async insert write", zap.Error(err))
				}
			}

			if write.annotation != nil {
				// Now that we've performed the write, we can finalize the annotation because
				// we're done with it and all the code from the series downwards has copied any
				// data that it required.
				write.annotation.DecRef()
				write.annotation.Finalize()
			}
		}

		if inserts[i].opts.hasPendingIndexing {
			pendingIndex := inserts[i].opts.pendingIndex
			// increment the ref on the entry, as the original one was transferred to the
			// this method (insertSeriesBatch) via `entryRefCountIncremented` mechanism.
			entry.OnIndexPrepare()

			writeBatchEntry := index.WriteBatchEntry{
				Timestamp:     pendingIndex.timestamp,
				OnIndexSeries: entry,
				EnqueuedAt:    pendingIndex.enqueuedAt,
			}

			indexBatch.Append(writeBatchEntry, entry.Series.Metadata())
		}

		if inserts[i].opts.hasPendingRetrievedBlock {
			block := inserts[i].opts.pendingRetrievedBlock
			entry.Series.OnRetrieveBlock(block.id, block.tags, block.start, block.segment, block.nsCtx)
		}

		// Entries in the shard insert queue are either of:
		// - new entries
		// - existing entries that we've taken a ref on (marked as entryRefCountIncremented)
		if releaseEntryRef {
			entry.DecrementReaderWriterCount()
		}
	}

	var err error
	// index all requested entries in batch.
	if n := indexBatch.Len(); n > 0 {
		err = s.reverseIndex.WriteBatch(indexBatch)
		if err != nil {
			s.metrics.insertAsyncIndexErrors.Inc(int64(n))
		}
	}

	// Avoid goroutine spinning up to close this context
	ctx.BlockingClose()

	return err
}

func (s *dbShard) FetchBlocks(
	ctx context.Context,
	id ident.ID,
	starts []time.Time,
	nsCtx namespace.Context,
) ([]block.FetchBlockResult, error) {
	s.RLock()
	entry, _, err := s.lookupEntryWithLock(id)
	if entry != nil {
		// NB(r): Ensure readers have consistent view of this series, do
		// not expire the series while being read from.
		entry.IncrementReaderWriterCount()
		defer entry.DecrementReaderWriterCount()
	}
	s.RUnlock()

	if err == errShardEntryNotFound {
		switch s.opts.SeriesCachePolicy() {
		case series.CacheAll:
			// No-op, would be in memory if cached
			return nil, nil
		}
	} else if err != nil {
		return nil, err
	}

	if entry != nil {
		return entry.Series.FetchBlocks(ctx, starts, nsCtx)
	}

	retriever := s.seriesBlockRetriever
	onRetrieve := s.seriesOnRetrieveBlock
	opts := s.seriesOpts
	// Nil for onRead callback because we don't want peer bootstrapping to impact
	// the behavior of the LRU
	var onReadCb block.OnReadBlock
	reader := series.NewReaderUsingRetriever(id, retriever, onRetrieve, onReadCb, opts)
	return reader.FetchBlocks(ctx, starts, nsCtx)
}

func (s *dbShard) FetchBlocksForColdFlush(
	ctx context.Context,
	seriesID ident.ID,
	start time.Time,
	version int,
	nsCtx namespace.Context,
) (block.FetchBlockResult, error) {
	s.RLock()
	entry, _, err := s.lookupEntryWithLock(seriesID)
	s.RUnlock()
	if entry == nil || err != nil {
		return block.FetchBlockResult{}, err
	}

	return entry.Series.FetchBlocksForColdFlush(ctx, start, version, nsCtx)
}

func (s *dbShard) fetchActiveBlocksMetadata(
	ctx context.Context,
	start, end time.Time,
	limit int64,
	indexCursor int64,
	opts series.FetchBlocksMetadataOptions,
) (block.FetchBlocksMetadataResults, *int64, error) {
	var (
		res             = s.opts.FetchBlocksMetadataResultsPool().Get()
		fetchCtx        = s.contextPool.Get()
		nextIndexCursor *int64
	)

	var loopErr error
	s.forEachShardEntry(func(entry *lookup.Entry) bool {
		// Break out of the iteration loop once we've accumulated enough entries.
		if int64(len(res.Results())) >= limit {
			next := int64(entry.Index)
			nextIndexCursor = &next
			return false
		}

		// Fast forward past indexes lower than page token
		if int64(entry.Index) < indexCursor {
			return true
		}

		// Use a context here that we finalize immediately so the stream
		// readers can be returned to pool after we finish fetching the
		// metadata for this series.
		// NB(r): Use a pooled context for pooled finalizers/closers but
		// reuse so don't need to put and get from the pool each iteration.
		fetchCtx.Reset()
		metadata, err := entry.Series.FetchBlocksMetadata(ctx, start, end, opts)
		fetchCtx.BlockingCloseReset()
		if err != nil {
			loopErr = err
			return false
		}

		// If the blocksMetadata is empty, the series have no data within the specified
		// time range so we don't return it to the client
		if len(metadata.Blocks.Results()) == 0 {
			metadata.Blocks.Close()
			return true
		}

		// Otherwise add it to the result which takes care of closing the metadata
		res.Add(metadata)

		return true
	})

	return res, nextIndexCursor, loopErr
}

func (s *dbShard) FetchBlocksMetadataV2(
	ctx context.Context,
	start, end time.Time,
	limit int64,
	encodedPageToken PageToken,
	opts block.FetchBlocksMetadataOptions,
) (block.FetchBlocksMetadataResults, PageToken, error) {
	token := new(pagetoken.PageToken)
	if encodedPageToken != nil {
		if err := proto.Unmarshal(encodedPageToken, token); err != nil {
			return nil, nil, xerrors.NewInvalidParamsError(errShardInvalidPageToken)
		}
	} else {
		// NB(bodu): Allow callers to specify that they only want results from disk.
		if opts.OnlyDisk {
			token.FlushedSeriesPhase = &pagetoken.PageToken_FlushedSeriesPhase{}
		}
	}

	// NB(r): If returning mixed in memory and disk results, then we return anything
	// that's mutable in memory first then all disk results.
	// We work backwards so we don't hit race conditions with blocks
	// being flushed and potentially missed between paginations. Working
	// backwards means that we might duplicate metadata sent back switching
	// between active phase and flushed phase, but that's better than missing
	// data working in the opposite direction. De-duping which block time ranges
	// were actually sent is also difficult as it's not always a consistent view
	// across async pagination.
	// Duplicating the metadata sent back means that consumers get a consistent
	// view of the world if they merge all the results together.
	// In the future we should consider the lifecycle of fileset files rather
	// than directly working with them here while filesystem cleanup manager
	// could delete them mid-read, on linux this is ok as it's just an unlink
	// and we'll finish our read cleanly. If there's a race between us thinking
	// the file is accessible and us opening a reader to it then this will bubble
	// an error to the client which will be retried.
	var (
		activePhase  = token.ActiveSeriesPhase
		flushedPhase = token.FlushedSeriesPhase
	)
	if flushedPhase == nil {
		// If first phase started or no phases started then return active
		// series metadata until we find a block start time that we have fileset
		// files for.
		indexCursor := int64(0)
		if activePhase != nil {
			indexCursor = activePhase.IndexCursor
		}
		// We do not include cached blocks because we'll send metadata for
		// those blocks when we send metadata directly from the flushed files.
		seriesFetchBlocksMetadataOpts := series.FetchBlocksMetadataOptions{
			FetchBlocksMetadataOptions: opts,
		}
		result, nextIndexCursor, err := s.fetchActiveBlocksMetadata(ctx, start, end,
			limit, indexCursor, seriesFetchBlocksMetadataOpts)
		if err != nil {
			return nil, nil, err
		}

		// Encode the next page token.
		if nextIndexCursor == nil {
			// Next phase, no more results from active series.
			token = &pagetoken.PageToken{
				FlushedSeriesPhase: &pagetoken.PageToken_FlushedSeriesPhase{},
			}
		} else {
			// This phase is still active.
			token = &pagetoken.PageToken{
				ActiveSeriesPhase: &pagetoken.PageToken_ActiveSeriesPhase{
					IndexCursor: *nextIndexCursor,
				},
			}
		}

		data, err := proto.Marshal(token)
		if err != nil {
			return nil, nil, err
		}

		return result, PageToken(data), nil
	}

	// Must be in the second phase, start with checking the latest possible
	// flushed block and work backwards.
	var (
		result    = s.opts.FetchBlocksMetadataResultsPool().Get()
		ropts     = s.namespace.Options().RetentionOptions()
		blockSize = ropts.BlockSize()
		// Subtract one blocksize because all fetch requests are exclusive on the end side.
		blockStart      = end.Truncate(blockSize).Add(-1 * blockSize)
		tokenBlockStart time.Time
		numResults      int64
	)
	if flushedPhase.CurrBlockStartUnixNanos > 0 {
		tokenBlockStart = time.Unix(0, flushedPhase.CurrBlockStartUnixNanos)
		blockStart = tokenBlockStart
	}

	// Work backwards while in requested range and not before retention.
	for !blockStart.Before(start) &&
		!blockStart.Before(retention.FlushTimeStart(ropts, s.nowFn())) {
		exists, err := s.namespaceReaderMgr.filesetExistsAt(s.shard, blockStart)
		if err != nil {
			return nil, nil, err
		}
		if !exists {
			// No fileset files here.
			blockStart = blockStart.Add(-1 * blockSize)
			continue
		}

		var pos readerPosition
		if !tokenBlockStart.IsZero() {
			// Was previously seeking through a previous block, need to validate
			// this is the correct one we found otherwise the file just went missing.
			if !blockStart.Equal(tokenBlockStart) {
				return nil, nil, fmt.Errorf(
					"was reading block at %v but next available block is: %v",
					tokenBlockStart, blockStart)
			}

			// Do not need to check if we move onto the next block that it matches
			// the token's block start on next iteration.
			tokenBlockStart = time.Time{}

			pos.metadataIdx = int(flushedPhase.CurrBlockEntryIdx)
			pos.volume = int(flushedPhase.Volume)
		}

		// Open a reader at this position, potentially from cache.
		reader, err := s.namespaceReaderMgr.get(s.shard, blockStart, pos)
		if err != nil {
			return nil, nil, err
		}

		for numResults < limit {
			id, tags, size, checksum, err := reader.ReadMetadata()
			if err == io.EOF {
				// Clean end of volume, we can break now.
				if err := reader.Close(); err != nil {
					return nil, nil, fmt.Errorf(
						"could not close metadata reader for block %v: %v",
						blockStart, err)
				}
				break
			}
			if err != nil {
				// Best effort to close the reader on a read error.
				if err := reader.Close(); err != nil {
					s.logger.Error("could not close reader on unexpected err", zap.Error(err))
				}
				return nil, nil, fmt.Errorf(
					"could not read metadata for block %v: %v",
					blockStart, err)
			}

			blockResult := s.opts.FetchBlockMetadataResultsPool().Get()
			value := block.FetchBlockMetadataResult{
				Start: blockStart,
			}
			if opts.IncludeSizes {
				value.Size = int64(size)
			}
			if opts.IncludeChecksums {
				v := checksum
				value.Checksum = &v
			}
			blockResult.Add(value)

			numResults++
			result.Add(block.NewFetchBlocksMetadataResult(id, tags,
				blockResult))
		}

		endPos := int64(reader.MetadataRead())
		// This volume may be different from the one initially requested,
		// e.g. if there was a compaction between the last call and this
		// one, so be sure to update the state of the pageToken. If this is not
		// updated, the request would have to start from the beginning since it
		// would be requesting a stale volume, which could result in an infinite
		// loop of requests that never complete.
		volume := int64(reader.Status().Volume)

		// Return the reader to the cache. Since this is effectively putting
		// the reader into a shared pool, don't use the reader after this call.
		err = s.namespaceReaderMgr.put(reader)
		if err != nil {
			return nil, nil, err
		}

		if numResults >= limit {
			// We hit the limit, return results with page token.
			token = &pagetoken.PageToken{
				FlushedSeriesPhase: &pagetoken.PageToken_FlushedSeriesPhase{
					CurrBlockStartUnixNanos: blockStart.UnixNano(),
					CurrBlockEntryIdx:       endPos,
					Volume:                  volume,
				},
			}
			data, err := proto.Marshal(token)
			if err != nil {
				return nil, nil, err
			}
			return result, PageToken(data), nil
		}

		// Otherwise we move on to the previous block.
		blockStart = blockStart.Add(-1 * blockSize)
	}

	// No more results if we fall through.
	return result, nil, nil
}

func (s *dbShard) PrepareBootstrap(ctx context.Context) error {
	ctx, span, sampled := ctx.StartSampledTraceSpan(tracepoint.ShardPrepareBootstrap)
	defer span.Finish()

	if sampled {
		span.LogFields(log.Int("shard", int(s.shard)))
	}

	// Iterate flushed time ranges to determine which blocks are retrievable.
	// NB(r): This must be done before bootstrap since during bootstrapping
	// series will load blocks into series with series.LoadBlock(...) which
	// needs to ask the shard whether certain time windows have been flushed or
	// not.
	s.initializeFlushStates()
	return nil
}

func (s *dbShard) initializeFlushStates() {
	s.flushState.RLock()
	initialized := s.flushState.initialized
	s.flushState.RUnlock()
	if initialized {
		return
	}

	defer func() {
		s.flushState.Lock()
		s.flushState.initialized = true
		s.flushState.Unlock()
	}()

	s.UpdateFlushStates()
	return
}

func (s *dbShard) UpdateFlushStates() {
	fsOpts := s.opts.CommitLogOptions().FilesystemOptions()
	readInfoFilesResults := fs.ReadInfoFiles(fsOpts.FilePathPrefix(), s.namespace.ID(), s.shard,
		fsOpts.InfoReaderBufferSize(), fsOpts.DecodingOptions(), persist.FileSetFlushType)

	for _, result := range readInfoFilesResults {
		if err := result.Err.Error(); err != nil {
			s.logger.Error("unable to read info files in shard bootstrap",
				zap.Uint32("shard", s.ID()),
				zap.Stringer("namespace", s.namespace.ID()),
				zap.String("filepath", result.Err.Filepath()),
				zap.Error(err))
			continue
		}

		info := result.Info
		at := xtime.FromNanoseconds(info.BlockStart)
		currState := s.flushStateNoBootstrapCheck(at)
		if currState.WarmStatus != fileOpSuccess {
			s.markWarmFlushStateSuccess(at)
		}

		// Cold version needs to get bootstrapped so that the 1:1 relationship
		// between volume number and cold version is maintained and the volume
		// numbers / flush versions remain monotonically increasing.
		//
		// Note that there can be multiple info files for the same block, for
		// example if the database didn't get to clean up compacted filesets
		// before terminating.
		if currState.ColdVersionRetrievable < info.VolumeIndex {
			s.setFlushStateColdVersionRetrievable(at, info.VolumeIndex)
			s.setFlushStateColdVersionFlushed(at, info.VolumeIndex)
		}
	}
}

func (s *dbShard) Bootstrap(
	ctx context.Context,
	nsCtx namespace.Context,
) error {
	ctx, span, sampled := ctx.StartSampledTraceSpan(tracepoint.ShardBootstrap)
	defer span.Finish()

	if sampled {
		span.LogFields(log.Int("shard", int(s.shard)))
	}

	s.Lock()
	if s.bootstrapState == Bootstrapped {
		s.Unlock()
		return errShardAlreadyBootstrapped
	}
	if s.bootstrapState == Bootstrapping {
		s.Unlock()
		return errShardIsBootstrapping
	}
	s.bootstrapState = Bootstrapping
	s.Unlock()

	multiErr := xerrors.NewMultiError()

	// Initialize the flush states if we haven't called prepare bootstrap.
	if err := s.PrepareBootstrap(ctx); err != nil {
		multiErr = multiErr.Add(err)
	}

	// Now that this shard has finished bootstrapping, attempt to cache all of its seekers. Cannot call
	// this earlier as block lease verification will fail due to the shards not being bootstrapped
	// (and as a result no leases can be verified since the flush state is not yet known).
	if err := s.cacheShardIndices(); err != nil {
		multiErr = multiErr.Add(err)
	}

	// Move any bootstrap buffers into position for reading.
	s.forEachShardEntry(func(entry *lookup.Entry) bool {
		if err := entry.Series.Bootstrap(nsCtx); err != nil {
			multiErr = multiErr.Add(err)
		}
		return true
	})

	s.Lock()
	s.bootstrapState = Bootstrapped
	s.Unlock()

	return multiErr.FinalError()
}

func (s *dbShard) LoadBlocks(
	seriesToLoad *result.Map,
) error {
	if seriesToLoad == nil {
		return errTriedToLoadNilSeries
	}

	s.Lock()
	// Don't allow loads until the shard is bootstrapped because the shard flush states need to be
	// bootstrapped in order to safely load blocks. This also keeps things simpler to reason about.
	if s.bootstrapState != Bootstrapped {
		s.Unlock()
		return errShardIsNotBootstrapped
	}
	s.Unlock()

	memTracker := s.opts.MemoryTracker()
	estimatedSize := result.EstimateMapBytesSize(seriesToLoad)
	ok := memTracker.IncNumLoadedBytes(estimatedSize)
	if !ok {
		return ErrDatabaseLoadLimitHit
	}

	multiErr := xerrors.NewMultiError()
	for _, elem := range seriesToLoad.Iter() {
		dbBlocks := elem.Value()
		id := dbBlocks.ID
		tags := dbBlocks.Tags

		canFinalizeTagsAll := true
		for _, block := range dbBlocks.Blocks.AllBlocks() {
			result, err := s.loadBlock(id, tags, block)
			if err != nil {
				multiErr = multiErr.Add(err)
			}

			canFinalizeTagsAll = canFinalizeTagsAll && result.canFinalizeTags
		}

		if canFinalizeTagsAll {
			tags.Finalize()
		}
	}

	return multiErr.FinalError()
}

type loadBlockResult struct {
	canFinalizeTags bool
}

func (s *dbShard) loadBlock(
	id ident.ID,
	tags ident.Tags,
	block block.DatabaseBlock,
) (loadBlockResult, error) {
	var (
		timestamp = block.StartTime()
		result    loadBlockResult
	)

	// First lookup if series already exists.
	entry, shardOpts, err := s.tryRetrieveWritableSeries(id)
	if err != nil && err != errShardEntryNotFound {
		return result, err
	}
	if entry == nil {
		// Synchronously insert to avoid waiting for the insert queue which could potentially
		// delay the insert.
		entry, err = s.insertSeriesSync(id, newTagsArg(tags),
			insertSyncOptions{
				// NB(r): Because insertSyncIncReaderWriterCount is used here we
				// don't need to explicitly increment the reader/writer count and it
				// will happen while the write lock is held so that it can't immediately
				// be expired.
				insertType:      insertSyncIncReaderWriterCount,
				hasPendingIndex: s.reverseIndex != nil,
				pendingIndex: dbShardPendingIndex{
					timestamp:  timestamp,
					enqueuedAt: s.nowFn(),
				},
			})
		if err != nil {
			return result, err
		}
	} else {
		// No longer needed as we found the series and we don't require
		// them for insertion.
		// FOLLOWUP(r): Audit places that keep refs to the ID from a
		// bootstrap result, newShardEntry copies it but some of the
		// bootstrapped blocks when using certain series cache policies
		// keeps refs to the ID with seriesID, so for now these IDs will
		// be garbage collected)
		result.canFinalizeTags = true
	}

	// Always decrement the reader writer count.
	defer entry.DecrementReaderWriterCount()

	// NB(rartoul): The data being loaded is not part of the bootstrap process then it needs to be
	// loaded as a cold write because the load could be happening concurrently with
	// other processes like the flush (as opposed to bootstrap which cannot happen
	// concurrently with a flush) and there is no way to know if this series/block
	// combination has been warm flushed or not yet since updating the shard block state
	// doesn't happen until the entire flush completes.
	//
	// As a result the only safe operation is to load the block as a cold write which
	// ensures that the data will eventually be flushed and merged with the existing data
	// on disk in the two scenarios where the Load() API is used (cold writes and repairs).
	if err := entry.Series.LoadBlock(block, series.ColdWrite); err != nil {
		return result, err
	}
	// Cannot close blocks once done as series takes ref to them.

	// Check if needs to be reverse indexed.
	if s.reverseIndex != nil &&
		entry.NeedsIndexUpdate(s.reverseIndex.BlockStartForWriteTime(timestamp)) {
		err = s.insertSeriesForIndexingAsyncBatched(entry, timestamp,
			shardOpts.writeNewSeriesAsync)
		if err != nil {
			return result, err
		}
	}

	return result, nil
}

func (s *dbShard) cacheShardIndices() error {
	retriever := s.DatabaseBlockRetriever
	// May be nil depending on the caching policy.
	if retriever == nil {
		return nil
	}

	s.logger.Debug("caching shard indices", zap.Uint32("shard", s.ID()))
	if err := retriever.CacheShardIndices([]uint32{s.ID()}); err != nil {
		s.logger.Error("caching shard indices error",
			zap.Uint32("shard", s.ID()),
			zap.Error(err))
		return err
	}

	s.logger.Debug("caching shard indices completed successfully",
		zap.Uint32("shard", s.ID()))
	return nil
}

func (s *dbShard) WarmFlush(
	blockStart time.Time,
	flushPreparer persist.FlushPreparer,
	nsCtx namespace.Context,
) error {
	// We don't flush data when the shard is still bootstrapping
	s.RLock()
	if s.bootstrapState != Bootstrapped {
		s.RUnlock()
		return errShardNotBootstrappedToFlush
	}
	s.RUnlock()

	prepareOpts := persist.DataPrepareOptions{
		NamespaceMetadata: s.namespace,
		Shard:             s.ID(),
		BlockStart:        blockStart,
		// Volume index is always 0 for warm flushes because a warm flush must
		// happen first before cold flushes happen.
		VolumeIndex: 0,
		// We explicitly set delete if exists to false here as we track which
		// filesets exist at bootstrap time so we should never encounter a time
		// where a fileset already exists when we attempt to flush unless there
		// is a bug in the code.
		DeleteIfExists: false,
		FileSetType:    persist.FileSetFlushType,
	}
	prepared, err := flushPreparer.PrepareData(prepareOpts)
	if err != nil {
		return s.markWarmFlushStateSuccessOrError(blockStart, err)
	}

	var multiErr xerrors.MultiError
	flushCtx := s.contextPool.Get() // From pool so finalizers are from pool.

	flushResult := dbShardFlushResult{}
	s.forEachShardEntry(func(entry *lookup.Entry) bool {
		curr := entry.Series
		// Use a temporary context here so the stream readers can be returned to
		// the pool after we finish fetching flushing the series.
		flushCtx.Reset()
		flushOutcome, err := curr.WarmFlush(flushCtx, blockStart, prepared.Persist, nsCtx)
		// Use BlockingCloseReset so context doesn't get returned to the pool.
		flushCtx.BlockingCloseReset()

		if err != nil {
			multiErr = multiErr.Add(err)
			// If we encounter an error when persisting a series, don't continue as
			// the file on disk could be in a corrupt state.
			return false
		}

		flushResult.update(flushOutcome)

		return true
	})

	s.logFlushResult(flushResult)

	if err := prepared.Close(); err != nil {
		multiErr = multiErr.Add(err)
	}

	return s.markWarmFlushStateSuccessOrError(blockStart, multiErr.FinalError())
}

func (s *dbShard) ColdFlush(
	flushPreparer persist.FlushPreparer,
	resources coldFlushReuseableResources,
	nsCtx namespace.Context,
	onFlush persist.OnFlushSeries,
) (ShardColdFlush, error) {
	// We don't flush data when the shard is still bootstrapping.
	s.RLock()
	if s.bootstrapState != Bootstrapped {
		s.RUnlock()
		return shardColdFlush{}, errShardNotBootstrappedToFlush
	}
	// Use blockStatesSnapshotWithRLock to avoid having to re-acquire read lock.
	blockStates := s.blockStatesSnapshotWithRLock()
	s.RUnlock()

	resources.reset()
	var (
		multiErr           xerrors.MultiError
		dirtySeries        = resources.dirtySeries
		dirtySeriesToWrite = resources.dirtySeriesToWrite
		idElementPool      = resources.idElementPool
	)

	blockStatesSnapshot, bootstrapped := blockStates.UnwrapValue()
	if !bootstrapped {
		return shardColdFlush{}, errFlushStateIsNotInitialized
	}

	var (
		// forEachShardEntry should not execute in parallel, but protect with a lock anyways for paranoia.
		loopErrLock sync.Mutex
		loopErr     error
	)
	// First, loop through all series to capture data on which blocks have dirty
	// series and add them to the resources for further processing.
	s.forEachShardEntry(func(entry *lookup.Entry) bool {
		curr := entry.Series
		seriesMetadata := curr.Metadata()
		blockStarts := curr.ColdFlushBlockStarts(blockStatesSnapshot)
		blockStarts.ForEach(func(t xtime.UnixNano) {
			// Cold flushes can only happen on blockStarts that have been
			// warm flushed, because warm flush logic does not currently
			// perform any merging logic.
			hasWarmFlushed, err := s.hasWarmFlushed(t.ToTime())
			if err != nil {
				loopErrLock.Lock()
				loopErr = err
				loopErrLock.Unlock()
				return
			}
			if !hasWarmFlushed {
				return
			}

			seriesList := dirtySeriesToWrite[t]
			if seriesList == nil {
				seriesList = newIDList(idElementPool)
				dirtySeriesToWrite[t] = seriesList
			}
			element := seriesList.PushBack(seriesMetadata)

			dirtySeries.Set(idAndBlockStart{
				blockStart: t,
				id:         seriesMetadata.ID,
			}, element)
		})

		return true
	})
	if loopErr != nil {
		return shardColdFlush{}, loopErr
	}

	if dirtySeries.Len() == 0 {
		// Early exit if there is nothing dirty to merge. dirtySeriesToWrite
		// may be non-empty when dirtySeries is empty because we purposely
		// leave empty seriesLists in the dirtySeriesToWrite map to avoid having
		// to reallocate them in subsequent usages of the shared resource.
		return shardColdFlush{}, nil
	}

	flush := shardColdFlush{
		shard:   s,
		doneFns: make([]shardColdFlushDone, 0, len(dirtySeriesToWrite)),
	}
	merger := s.newMergerFn(resources.fsReader, s.opts.DatabaseBlockOptions().DatabaseBlockAllocSize(),
		s.opts.SegmentReaderPool(), s.opts.MultiReaderIteratorPool(),
		s.opts.IdentifierPool(), s.opts.EncoderPool(), s.opts.ContextPool(),
		s.opts.CommitLogOptions().FilesystemOptions().FilePathPrefix(), s.namespace.Options())
	mergeWithMem := s.newFSMergeWithMemFn(s, s, dirtySeries, dirtySeriesToWrite)
	// Loop through each block that we know has ColdWrites. Since each block
	// has its own fileset, if we encounter an error while trying to persist
	// a block, we continue to try persisting other blocks.
	for blockStart := range dirtySeriesToWrite {
		startTime := blockStart.ToTime()
		coldVersion, err := s.RetrievableBlockColdVersion(startTime)
		if err != nil {
			multiErr = multiErr.Add(err)
			continue
		}

		fsID := fs.FileSetFileIdentifier{
			Namespace:   s.namespace.ID(),
			Shard:       s.ID(),
			BlockStart:  startTime,
			VolumeIndex: coldVersion,
		}

		nextVersion := coldVersion + 1
		close, err := merger.Merge(fsID, mergeWithMem, nextVersion, flushPreparer, nsCtx, onFlush)
		if err != nil {
			multiErr = multiErr.Add(err)
			continue
		}
		flush.doneFns = append(flush.doneFns, shardColdFlushDone{
			startTime:   startTime,
			nextVersion: nextVersion,
			close:       close,
		})
	}
	return flush, multiErr.FinalError()
}

func (s *dbShard) Snapshot(
	blockStart time.Time,
	snapshotTime time.Time,
	snapshotPreparer persist.SnapshotPreparer,
	nsCtx namespace.Context,
) error {
	// We don't snapshot data when the shard is still bootstrapping
	s.RLock()
	if s.bootstrapState != Bootstrapped {
		s.RUnlock()
		return errShardNotBootstrappedToSnapshot
	}

	s.RUnlock()

	var needsSnapshot bool
	s.forEachShardEntry(func(entry *lookup.Entry) bool {
		if !entry.Series.IsBufferEmptyAtBlockStart(blockStart) {
			needsSnapshot = true
			return false
		}
		return true
	})
	// Only terminate early when we would be over-writing an empty snapshot fileset on disk.
	// TODO(bodu): We could bootstrap empty snapshot state in the bs path to avoid doing extra
	// snapshotting work after a bootstrap since this cached state gets cleared.
	s.flushState.RLock()
	// NB(bodu): This always defaults to false if the record does not exist.
	emptySnapshotOnDisk := s.flushState.emptySnapshotOnDiskByTime[xtime.ToUnixNano(blockStart)]
	s.flushState.RUnlock()

	if !needsSnapshot && emptySnapshotOnDisk {
		return nil
	}

	var multiErr xerrors.MultiError

	prepareOpts := persist.DataPrepareOptions{
		NamespaceMetadata: s.namespace,
		Shard:             s.ID(),
		BlockStart:        blockStart,
		FileSetType:       persist.FileSetSnapshotType,
		// We explicitly set delete if exists to false here as we do not
		// expect there to be a collision as snapshots files are appended
		// with a monotonically increasing number to avoid collisions, there
		// would have to be a competing process to cause a collision.
		DeleteIfExists: false,
		Snapshot: persist.DataPrepareSnapshotOptions{
			SnapshotTime: snapshotTime,
		},
	}
	prepared, err := snapshotPreparer.PrepareData(prepareOpts)
	// Add the err so the defer will capture it
	multiErr = multiErr.Add(err)
	if err != nil {
		return err
	}

	snapshotCtx := s.contextPool.Get()
	s.forEachShardEntry(func(entry *lookup.Entry) bool {
		series := entry.Series
		// Use a temporary context here so the stream readers can be returned to
		// pool after we finish fetching flushing the series
		snapshotCtx.Reset()
		err := series.Snapshot(snapshotCtx, blockStart, prepared.Persist, nsCtx)
		snapshotCtx.BlockingCloseReset()

		if err != nil {
			multiErr = multiErr.Add(err)
			// If we encounter an error when persisting a series, don't continue as
			// the file on disk could be in a corrupt state.
			return false
		}

		return true
	})

	if err := prepared.Close(); err != nil {
		multiErr = multiErr.Add(err)
	}

	if err := multiErr.FinalError(); err != nil {
		return err
	}

	// Only update cached snapshot state if we successfully flushed data to disk.
	s.flushState.Lock()
	if needsSnapshot {
		s.flushState.emptySnapshotOnDiskByTime[xtime.ToUnixNano(blockStart)] = false
	} else {
		// NB(bodu): If we flushed an empty snapshot to disk, it means that the previous
		// snapshot on disk was not empty (or we just bootstrapped and cached state was lost).
		// The snapshot we just flushed may or may not have data, although whatever data we flushed
		// would be recoverable from the rotate commit log as well.
		s.flushState.emptySnapshotOnDiskByTime[xtime.ToUnixNano(blockStart)] = true
	}
	s.flushState.Unlock()

	return nil
}

func (s *dbShard) FlushState(blockStart time.Time) (fileOpState, error) {
	s.flushState.RLock()
	initialized := s.flushState.initialized
	state := s.flushStateWithRLock(blockStart)
	s.flushState.RUnlock()

	if !initialized {
		return fileOpState{}, errFlushStateIsNotInitialized
	}

	return state, nil
}

func (s *dbShard) flushStateNoBootstrapCheck(blockStart time.Time) fileOpState {
	s.flushState.RLock()
	check := s.flushStateWithRLock(blockStart)
	s.flushState.RUnlock()
	return check
}

func (s *dbShard) flushStateWithRLock(blockStart time.Time) fileOpState {
	state, ok := s.flushState.statesByTime[xtime.ToUnixNano(blockStart)]
	if !ok {
		return fileOpState{WarmStatus: fileOpNotStarted}
	}
	return state
}

func (s *dbShard) markWarmFlushStateSuccessOrError(blockStart time.Time, err error) error {
	// Track flush state for block state
	if err == nil {
		s.markWarmFlushStateSuccess(blockStart)
	} else {
		s.markWarmFlushStateFail(blockStart)
	}
	return err
}

func (s *dbShard) markWarmFlushStateSuccess(blockStart time.Time) {
	s.flushState.Lock()
	s.flushState.statesByTime[xtime.ToUnixNano(blockStart)] =
		fileOpState{
			WarmStatus: fileOpSuccess,
		}
	s.flushState.Unlock()
}

func (s *dbShard) markWarmFlushStateFail(blockStart time.Time) {
	s.flushState.Lock()
	state := s.flushState.statesByTime[xtime.ToUnixNano(blockStart)]
	state.WarmStatus = fileOpFailed
	state.NumFailures++
	s.flushState.statesByTime[xtime.ToUnixNano(blockStart)] = state
	s.flushState.Unlock()
}

func (s *dbShard) incrementFlushStateFailures(blockStart time.Time) {
	s.flushState.Lock()
	state := s.flushState.statesByTime[xtime.ToUnixNano(blockStart)]
	state.NumFailures++
	s.flushState.statesByTime[xtime.ToUnixNano(blockStart)] = state
	s.flushState.Unlock()
}

func (s *dbShard) setFlushStateColdVersionRetrievable(blockStart time.Time, version int) {
	s.flushState.Lock()
	state := s.flushState.statesByTime[xtime.ToUnixNano(blockStart)]
	state.ColdVersionRetrievable = version
	s.flushState.statesByTime[xtime.ToUnixNano(blockStart)] = state
	s.flushState.Unlock()
}

func (s *dbShard) setFlushStateColdVersionFlushed(blockStart time.Time, version int) {
	s.flushState.Lock()
	state := s.flushState.statesByTime[xtime.ToUnixNano(blockStart)]
	state.ColdVersionFlushed = version
	s.flushState.statesByTime[xtime.ToUnixNano(blockStart)] = state
	s.flushState.Unlock()
}

func (s *dbShard) removeAnyFlushStatesTooEarly(startTime time.Time) {
	s.flushState.Lock()
	earliestFlush := retention.FlushTimeStart(s.namespace.Options().RetentionOptions(), startTime)
	for t := range s.flushState.statesByTime {
		if t.ToTime().Before(earliestFlush) {
			delete(s.flushState.statesByTime, t)
		}
	}
	s.flushState.Unlock()
}

func (s *dbShard) CleanupExpiredFileSets(earliestToRetain time.Time) error {
	filePathPrefix := s.opts.CommitLogOptions().FilesystemOptions().FilePathPrefix()
	expired, err := s.filesetPathsBeforeFn(filePathPrefix, s.namespace.ID(), s.ID(), earliestToRetain)
	if err != nil {
		return fmt.Errorf("encountered errors when getting fileset files for prefix %s namespace %s shard %d: %v",
			filePathPrefix, s.namespace.ID(), s.ID(), err)
	}

	return s.deleteFilesFn(expired)
}

func (s *dbShard) CleanupCompactedFileSets() error {
	filePathPrefix := s.opts.CommitLogOptions().FilesystemOptions().FilePathPrefix()
	filesets, err := s.filesetsFn(filePathPrefix, s.namespace.ID(), s.ID())
	if err != nil {
		return fmt.Errorf("encountered errors when getting fileset files for prefix %s namespace %s shard %d: %v",
			filePathPrefix, s.namespace.ID(), s.ID(), err)
	}

	// Get a snapshot of all states here to prevent constantly getting/releasing
	// locks in a tight loop below. This snapshot won't become stale halfway
	// through this because flushing and cleanup never happen in parallel.
	blockStates := s.BlockStatesSnapshot()
	blockStatesSnapshot, bootstrapped := blockStates.UnwrapValue()
	if !bootstrapped {
		return errShardIsNotBootstrapped
	}

	toDelete := fs.FileSetFilesSlice(make([]fs.FileSetFile, 0, len(filesets)))
	for _, datafile := range filesets {
		fileID := datafile.ID
		blockState := blockStatesSnapshot.Snapshot[xtime.ToUnixNano(fileID.BlockStart)]
		if fileID.VolumeIndex < blockState.ColdVersion {
			toDelete = append(toDelete, datafile)
		}
	}

	return s.deleteFilesFn(toDelete.Filepaths())
}

func (s *dbShard) Repair(
	ctx context.Context,
	nsCtx namespace.Context,
	nsMeta namespace.Metadata,
	tr xtime.Range,
	repairer databaseShardRepairer,
) (repair.MetadataComparisonResult, error) {
	return repairer.Repair(ctx, nsCtx, nsMeta, tr, s)
}

func (s *dbShard) AggregateTiles(
	ctx context.Context,
	sourceNsID ident.ID,
	sourceShardID uint32,
	blockReaders []fs.DataFileSetReader,
	sourceBlockVolumes []shardBlockVolume,
	opts AggregateTilesOptions,
	wOpts series.WriteOptions,
) (int64, error) {
	blockReadersToClose := make([]fs.DataFileSetReader, 0, len(blockReaders))
	defer func() {
		for _, reader := range blockReadersToClose {
			reader.Close()
		}
	}()

<<<<<<< HEAD
	openOpts := fs.DataReaderOpenOptions{
		Identifier: fs.FileSetFileIdentifier{
			Namespace:   sourceNsID,
			Shard:       sourceShard.ID(),
			BlockStart:  opts.Start,
			VolumeIndex: latestSourceVolume,
		},
		FileSetType:    persist.FileSetFlushType,
		OrderedByIndex: true,
=======
	for sourceBlockPos, blockReader := range blockReaders {

		sourceBlockVolume := sourceBlockVolumes[sourceBlockPos]

		openOpts := fs.DataReaderOpenOptions{
			Identifier: fs.FileSetFileIdentifier{
				Namespace:   sourceNsID,
				Shard:       sourceShardID,
				BlockStart:  sourceBlockVolume.blockStart,
				VolumeIndex: sourceBlockVolume.latestVolume,
			},
			FileSetType:    persist.FileSetFlushType,
			OrderedByIndex: true,
		}

		if err := blockReader.Open(openOpts); err != nil {
			return 0, err
		}

		blockReadersToClose = append(blockReadersToClose, blockReader)
>>>>>>> 636da15e
	}

	crossBlockReader, err := fs.NewCrossBlockReader(blockReaders, s.opts.InstrumentOptions())
	if err != nil {
		return 0, err
	}
	defer crossBlockReader.Close()

	tileOpts := tile.Options{
		FrameSize:          xtime.UnixNano(opts.Step.Nanoseconds()),
		Start:              xtime.ToUnixNano(opts.Start),
		UseArrow:           false,
		ReaderIteratorPool: s.opts.ReaderIteratorPool(),
	}

	// TODO: these should probably be pooled
	readerIter, err := tile.NewSeriesBlockIterator(crossBlockReader, tileOpts)
	if err != nil {
		return 0, err
	}

	closed := false
	defer func() {
		if !closed {
			if err := readerIter.Close(); err != nil {
				// NB: log the error on ungraceful exit.
				s.logger.Error("could not close read iterator on error", zap.Error(err))
			}
		}
	}()

	var (
		processedBlockCount atomic.Int64
		multiErr            xerrors.MultiError
		downsampledValues   = make([]tile.DownsampledValue, 0, 4)
	)

	for readerIter.Next() {
<<<<<<< HEAD
		seriesIters := readerIter.Current()
		for _, seriesIter := range seriesIters {
			wg.Add(1)
			seriesIter := seriesIter
			go func() {
				for seriesIter.Next() {
					frame := seriesIter.Current()
					id := frame.ID()
					tags := frame.Tags()
					unit, singleUnit := frame.Units().SingleValue()
					annotation, singleAnnotation := frame.Annotations().SingleValue()
					if vals := frame.Values(); len(vals) > 0 {
						lastIdx := len(vals) - 1
						lastValue := vals[lastIdx]
						lastTimestamp := frame.Timestamps()[lastIdx]
						if !singleUnit {
							// TODO: what happens if unit has changed mid-tile?
							// Write early and then do the remaining values separately?
							if len(frame.Units().Values()) > lastIdx {
								unit = frame.Units().Values()[lastIdx]
							}
						}
						if !singleAnnotation {
							// TODO: what happens if annotation has changed mid-tile?
							// Write early and then do the remaining values separately?
							if len(frame.Annotations().Values()) > lastIdx {
								annotation = frame.Annotations().Values()[lastIdx]
							}
						}

						_, err = s.writeAndIndex(ctx, id, tags, lastTimestamp, lastValue, unit, annotation, wOpts, true)
						if err != nil {
							mu.Lock()
							s.metrics.largeTilesWriteErrors.Inc(1)
							multiErr = multiErr.Add(err)
							mu.Unlock()
						}
						processedBlockCount.Inc()
=======
		seriesIter := readerIter.Current()
		prevFrameLastValue := math.NaN()
		for seriesIter.Next() {
			frame := seriesIter.Current()
			id := frame.ID()
			tags := frame.Tags()
			unit, singleUnit := frame.Units().SingleValue()
			annotation, singleAnnotation := frame.Annotations().SingleValue()

			if frameValues := frame.Values(); len(frameValues) > 0 {

				downsampledValues = downsampledValues[:0]
				lastIdx := len(frameValues) - 1

				if opts.HandleCounterResets {
					// last value plus possible few more datapoints to preserve counter semantics
					tile.DownsampleCounterResets(prevFrameLastValue, frameValues, &downsampledValues)
				} else {
					// plain last value
					downsampledValue := tile.DownsampledValue{FrameIndex: lastIdx, Value: frameValues[lastIdx]}
					downsampledValues = append(downsampledValues, downsampledValue)
				}

				for _, downsampledValue := range downsampledValues {

					value := downsampledValue.Value
					timestamp := frame.Timestamps()[downsampledValue.FrameIndex]

					if !singleUnit {
						// TODO: what happens if unit has changed mid-tile?
						// Write early and then do the remaining values separately?
						unit = frame.Units().Values()[downsampledValue.FrameIndex]
					}

					if !singleAnnotation {
						// TODO: what happens if annotation has changed mid-tile?
						// Write early and then do the remaining values separately?
						annotation = frame.Annotations().Values()[downsampledValue.FrameIndex]
					}

					_, err = s.writeAndIndex(ctx, id, tags, timestamp, value, unit, annotation, wOpts, true)
					if err != nil {
						s.metrics.largeTilesWriteErrors.Inc(1)
						multiErr = multiErr.Add(err)
>>>>>>> 636da15e
					}
				}

				prevFrameLastValue = frameValues[lastIdx]
				processedBlockCount.Inc()
			}
		}

		if err := seriesIter.Err(); err != nil {
			multiErr = multiErr.Add(err)
		}
	}

	if err := readerIter.Err(); err != nil {
		multiErr = multiErr.Add(err)
	}

	closed = true
	if err := readerIter.Close(); err != nil {
		multiErr = multiErr.Add(err)
	}

	// If there were some errors shard is still flushable. Log an error but do not return it to the upper level.
	writeErr := multiErr.FinalError()
	if writeErr != nil {
		s.logger.Error("error writing large tiles",
			zap.Uint32("shardID", sourceShard.ID()),
			zap.String("sourceNs", sourceNsID.String()),
			zap.String("targetNs", s.namespace.ID().String()),
			zap.Error(writeErr),
		)
	}

	s.logger.Debug("finished aggregating tiles",
		zap.Uint32("shard", s.ID()),
		zap.Int64("processedBlocks", processedBlockCount.Load()))

	return processedBlockCount.Load(), nil
}

func (s *dbShard) BootstrapState() BootstrapState {
	s.RLock()
	bs := s.bootstrapState
	s.RUnlock()
	return bs
}

func (s *dbShard) DocRef(id ident.ID) (doc.Document, bool, error) {
	s.RLock()
	defer s.RUnlock()

	entry, _, err := s.lookupEntryWithLock(id)
	if err == nil {
		return entry.Series.Metadata(), true, nil
	}
	if err == errShardEntryNotFound {
		return emptyDoc, false, nil
	}
	return emptyDoc, false, err
}

func (s *dbShard) LatestVolume(blockStart time.Time) (int, error) {
	return s.namespaceReaderMgr.latestVolume(s.shard, blockStart)
}

func (s *dbShard) logFlushResult(r dbShardFlushResult) {
	s.logger.Debug("shard flush outcome",
		zap.Uint32("shard", s.ID()),
		zap.Int64("numBlockDoesNotExist", r.numBlockDoesNotExist),
	)
}

type shardColdFlushDone struct {
	startTime   time.Time
	nextVersion int
	close       persist.DataCloser
}

type shardColdFlush struct {
	shard   *dbShard
	doneFns []shardColdFlushDone
}

func (s shardColdFlush) Done() error {
	multiErr := xerrors.NewMultiError()
	for _, done := range s.doneFns {
		startTime := done.startTime
		nextVersion := done.nextVersion

		if err := done.close(); err != nil {
			multiErr = multiErr.Add(err)
			continue
		}
		// After writing the full block successfully update the ColdVersionFlushed number. This will
		// allow the SeekerManager to open a lease on the latest version of the fileset files because
		// the BlockLeaseVerifier will check the ColdVersionFlushed value, but the buffer only looks at
		// ColdVersionRetrievable so a concurrent tick will not yet cause the blocks in memory to be
		// evicted (which is the desired behavior because we haven't updated the open leases yet which
		// means the newly written data is not available for querying via the SeekerManager yet.)
		s.shard.setFlushStateColdVersionFlushed(startTime, nextVersion)

		// Notify all block leasers that a new volume for the namespace/shard/blockstart
		// has been created. This will block until all leasers have relinquished their
		// leases.
		_, err := s.shard.opts.BlockLeaseManager().UpdateOpenLeases(block.LeaseDescriptor{
			Namespace:  s.shard.namespace.ID(),
			Shard:      s.shard.ID(),
			BlockStart: startTime,
		}, block.LeaseState{Volume: nextVersion})
		// After writing the full block successfully **and** propagating the new lease to the
		// BlockLeaseManager, update the ColdVersionRetrievable in the flush state. Once this function
		// completes concurrent ticks will be able to evict the data from memory that was just flushed
		// (which is now safe to do since the SeekerManager has been notified of the presence of new
		// files).
		//
		// NB(rartoul): Ideally the ColdVersionRetrievable would only be updated if the call to UpdateOpenLeases
		// succeeded, but that would allow the ColdVersionRetrievable and ColdVersionFlushed numbers to drift
		// which would increase the complexity of the code to address a situation that is probably not
		// recoverable (failure to UpdateOpenLeases is an invariant violated error).
		s.shard.setFlushStateColdVersionRetrievable(startTime, nextVersion)
		if err != nil {
			instrument.EmitAndLogInvariantViolation(s.shard.opts.InstrumentOptions(), func(l *zap.Logger) {
				l.With(
					zap.String("namespace", s.shard.namespace.ID().String()),
					zap.Uint32("shard", s.shard.ID()),
					zap.Time("blockStart", startTime),
					zap.Int("nextVersion", nextVersion),
				).Error("failed to update open leases after updating flush state cold version")
			})
			multiErr = multiErr.Add(err)
			continue
		}
	}
	return multiErr.FinalError()
}

// dbShardFlushResult is a helper struct for keeping track of the result of flushing all the
// series in the shard.
type dbShardFlushResult struct {
	numBlockDoesNotExist int64
}

func (r *dbShardFlushResult) update(u series.FlushOutcome) {
	if u == series.FlushOutcomeBlockDoesNotExist {
		r.numBlockDoesNotExist++
	}
}

type shardBlockVolume struct {
	blockStart   time.Time
	latestVolume int
}<|MERGE_RESOLUTION|>--- conflicted
+++ resolved
@@ -2631,17 +2631,6 @@
 		}
 	}()
 
-<<<<<<< HEAD
-	openOpts := fs.DataReaderOpenOptions{
-		Identifier: fs.FileSetFileIdentifier{
-			Namespace:   sourceNsID,
-			Shard:       sourceShard.ID(),
-			BlockStart:  opts.Start,
-			VolumeIndex: latestSourceVolume,
-		},
-		FileSetType:    persist.FileSetFlushType,
-		OrderedByIndex: true,
-=======
 	for sourceBlockPos, blockReader := range blockReaders {
 
 		sourceBlockVolume := sourceBlockVolumes[sourceBlockPos]
@@ -2662,7 +2651,6 @@
 		}
 
 		blockReadersToClose = append(blockReadersToClose, blockReader)
->>>>>>> 636da15e
 	}
 
 	crossBlockReader, err := fs.NewCrossBlockReader(blockReaders, s.opts.InstrumentOptions())
@@ -2701,46 +2689,6 @@
 	)
 
 	for readerIter.Next() {
-<<<<<<< HEAD
-		seriesIters := readerIter.Current()
-		for _, seriesIter := range seriesIters {
-			wg.Add(1)
-			seriesIter := seriesIter
-			go func() {
-				for seriesIter.Next() {
-					frame := seriesIter.Current()
-					id := frame.ID()
-					tags := frame.Tags()
-					unit, singleUnit := frame.Units().SingleValue()
-					annotation, singleAnnotation := frame.Annotations().SingleValue()
-					if vals := frame.Values(); len(vals) > 0 {
-						lastIdx := len(vals) - 1
-						lastValue := vals[lastIdx]
-						lastTimestamp := frame.Timestamps()[lastIdx]
-						if !singleUnit {
-							// TODO: what happens if unit has changed mid-tile?
-							// Write early and then do the remaining values separately?
-							if len(frame.Units().Values()) > lastIdx {
-								unit = frame.Units().Values()[lastIdx]
-							}
-						}
-						if !singleAnnotation {
-							// TODO: what happens if annotation has changed mid-tile?
-							// Write early and then do the remaining values separately?
-							if len(frame.Annotations().Values()) > lastIdx {
-								annotation = frame.Annotations().Values()[lastIdx]
-							}
-						}
-
-						_, err = s.writeAndIndex(ctx, id, tags, lastTimestamp, lastValue, unit, annotation, wOpts, true)
-						if err != nil {
-							mu.Lock()
-							s.metrics.largeTilesWriteErrors.Inc(1)
-							multiErr = multiErr.Add(err)
-							mu.Unlock()
-						}
-						processedBlockCount.Inc()
-=======
 		seriesIter := readerIter.Current()
 		prevFrameLastValue := math.NaN()
 		for seriesIter.Next() {
@@ -2785,7 +2733,6 @@
 					if err != nil {
 						s.metrics.largeTilesWriteErrors.Inc(1)
 						multiErr = multiErr.Add(err)
->>>>>>> 636da15e
 					}
 				}
 
@@ -2812,7 +2759,7 @@
 	writeErr := multiErr.FinalError()
 	if writeErr != nil {
 		s.logger.Error("error writing large tiles",
-			zap.Uint32("shardID", sourceShard.ID()),
+			zap.Uint32("shardID", sourceShardID),
 			zap.String("sourceNs", sourceNsID.String()),
 			zap.String("targetNs", s.namespace.ID().String()),
 			zap.Error(writeErr),
